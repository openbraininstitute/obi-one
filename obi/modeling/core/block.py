--- conflicted
+++ resolved
@@ -38,11 +38,7 @@
         
         for key, value in self.__dict__.items():
 
-<<<<<<< HEAD
-            if isinstance(value, list):  ### and len(value) > 1:
-=======
-            if isinstance(value, list): # and len(value) > 1:
->>>>>>> c1965032
+            if isinstance(value, list) and len(value) > 1:
                 multi_values = value
                 if block_key != '':
                     self._multiple_value_parameters.append(MultiValueScanParam(location_list=[category_name, block_key, key], values=multi_values))
