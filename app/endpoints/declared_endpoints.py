import asyncio
import pathlib
import tempfile
import zipfile
from http import HTTPStatus
from typing import Annotated, Literal

import entitysdk.client
import entitysdk.exception
import morphio
from fastapi import APIRouter, Depends, File, HTTPException, Query, UploadFile
from fastapi.responses import FileResponse
from morph_tool import convert

from app.dependencies.entitysdk import get_client
from app.errors import ApiError, ApiErrorCode
from app.logger import L
from obi_one.core.exception import ProtocolNotFoundError
from obi_one.scientific.library.circuit_metrics import (
    CircuitMetricsOutput,
    CircuitNodesetsResponse,
    CircuitPopulationsResponse,
    CircuitStatsLevelOfDetail,
    get_circuit_metrics,
)
<<<<<<< HEAD
from obi_one.scientific.circuit_metrics.connectivity_metrics import (
    ConnectivityMetricsOutput,
    ConnectivityMetricsRequest,
    get_connectivity_metrics,
)
from obi_one.scientific.ephys_extraction.ephys_extraction import (
=======
from obi_one.scientific.library.ephys_extraction import (
>>>>>>> 577687e1
    CALCULATED_FEATURES,
    STIMULI_TYPES,
    AmplitudeInput,
    ElectrophysiologyMetricsOutput,
    get_electrophysiology_metrics,
)
from obi_one.scientific.library.morphology_metrics import (
    MORPHOLOGY_METRICS,
    MorphologyMetricsOutput,
    get_morphology_metrics,
)


def _handle_empty_file(file: UploadFile) -> None:
    """Handle empty file upload by raising an appropriate HTTPException."""
    L.error(f"Empty file uploaded: {file.filename}")
    raise HTTPException(
        status_code=HTTPStatus.BAD_REQUEST,
        detail={
            "code": ApiErrorCode.BAD_REQUEST,
            "detail": "Uploaded file is empty",
        },
    )


def activate_morphology_endpoint(router: APIRouter) -> None:
    """Define neuron morphology metrics endpoint."""

    @router.get(
        "/neuron-morphology-metrics/{cell_morphology_id}",
        summary="Neuron morphology metrics",
        description=("This calculates neuron morphology metrics for a given cell morphology."),
    )
    def neuron_morphology_metrics_endpoint(
        cell_morphology_id: str,
        db_client: Annotated[entitysdk.client.Client, Depends(get_client)],
        requested_metrics: Annotated[
            list[Literal[*MORPHOLOGY_METRICS]] | None,  # type: ignore[misc]
            Query(
                description="List of requested metrics",
            ),
        ] = None,
    ) -> MorphologyMetricsOutput:
        L.info("get_morphology_metrics")
        try:
            metrics = get_morphology_metrics(
                cell_morphology_id=cell_morphology_id,
                db_client=db_client,
                requested_metrics=requested_metrics,
            )
        except entitysdk.exception.EntitySDKError as err:
            raise HTTPException(
                status_code=HTTPStatus.NOT_FOUND,
                detail={
                    "code": ApiErrorCode.NOT_FOUND,
                    "detail": (f"Cell morphology {cell_morphology_id} not found."),
                },
            ) from err

        if metrics:
            return metrics
        L.error(f"Cell morphology {cell_morphology_id} metrics computation issue")
        raise ApiError(
            message="Asset not found",
            error_code=ApiErrorCode.NOT_FOUND,
            http_status_code=HTTPStatus.NOT_FOUND,
        )


def activate_ephys_endpoint(router: APIRouter) -> None:
    """Define electrophysiology recording metrics endpoint."""

    @router.get(
        "/electrophysiologyrecording-metrics/{trace_id}",
        summary="Electrophysiology recording metrics",
        description="This calculates electrophysiology traces metrics for a particular recording",
    )
    def electrophysiologyrecording_metrics_endpoint(
        trace_id: str,
        db_client: Annotated[entitysdk.client.Client, Depends(get_client)],
        requested_metrics: Annotated[CALCULATED_FEATURES | None, Query()] = None,
        amplitude: Annotated[AmplitudeInput, Depends()] = None,
        protocols: Annotated[STIMULI_TYPES | None, Query()] = None,
    ) -> ElectrophysiologyMetricsOutput:
        try:
            ephys_metrics = get_electrophysiology_metrics(
                trace_id=trace_id,
                entity_client=db_client,
                calculated_feature=requested_metrics,
                amplitude=amplitude,
                stimuli_types=protocols,
            )
        except ProtocolNotFoundError as e:
            raise HTTPException(status_code=404, detail=str(e)) from e
        except ValueError as e:
            raise HTTPException(status_code=500, detail=f"Internal Server Error: {e!s}") from e
        return ephys_metrics


async def _process_and_convert_morphology(
    file: UploadFile, temp_file_path: str, file_extension: str
) -> tuple[str, str]:
    """Process and convert a neuron morphology file."""
    try:
        morphio.set_raise_warnings(False)
        _ = morphio.Morphology(temp_file_path)

        outputfile1, outputfile2 = "", ""
        if file_extension == ".swc":
            outputfile1 = temp_file_path.replace(".swc", "_converted.h5")
            outputfile2 = temp_file_path.replace(".swc", "_converted.asc")
        elif file_extension == ".h5":
            outputfile1 = temp_file_path.replace(".h5", "_converted.swc")
            outputfile2 = temp_file_path.replace(".h5", "_converted.asc")
        else:  # .asc
            outputfile1 = temp_file_path.replace(".asc", "_converted.swc")
            outputfile2 = temp_file_path.replace(".asc", "_converted.h5")

        convert(temp_file_path, outputfile1)
        convert(temp_file_path, outputfile2)

    except Exception as e:
        L.error(f"Morphio error loading file {file.filename}: {e!s}")
        raise HTTPException(
            status_code=HTTPStatus.BAD_REQUEST,
            detail={
                "code": ApiErrorCode.BAD_REQUEST,
                "detail": f"Failed to load and convert the file: {e!s}",
            },
        ) from e
    else:
        return outputfile1, outputfile2


def _create_zip_file_sync(zip_path: str, file1: str, file2: str) -> None:
    """Synchronously create a zip file from two files."""
    with zipfile.ZipFile(zip_path, "w", zipfile.ZIP_DEFLATED) as my_zip:
        my_zip.write(file1, arcname=f"{pathlib.Path(file1).name}")
        my_zip.write(file2, arcname=f"{pathlib.Path(file2).name}")


async def _create_and_return_zip(outputfile1: str, outputfile2: str) -> FileResponse:
    """Asynchronously creates a zip file and returns it as a FileResponse."""
    zip_filename = "morph_archive.zip"
    try:
        loop = asyncio.get_running_loop()
        await loop.run_in_executor(
            None,
            _create_zip_file_sync,
            zip_filename,
            outputfile1,
            outputfile2,
        )
    except Exception as e:
        L.error(f"Error creating zip file: {e!s}")
        raise HTTPException(
            status_code=HTTPStatus.BAD_REQUEST,
            detail={
                "code": ApiErrorCode.BAD_REQUEST,
                "detail": f"Error creating zip file: {e!s}",
            },
        ) from e
    else:
        L.info(f"Created zip file: {zip_filename}")
        return FileResponse(path=zip_filename, filename=zip_filename, media_type="application/zip")


async def _validate_and_read_file(file: UploadFile) -> tuple[bytes, str]:
    """Validates file extension and reads content."""
    L.info(f"Received file upload: {file.filename}")
    allowed_extensions = {".swc", ".h5", ".asc"}
    file_extension = f".{file.filename.split('.')[-1].lower()}" if file.filename else ""

    if not file.filename or file_extension not in allowed_extensions:
        L.error(f"Invalid file extension: {file_extension}")
        valid_extensions = ", ".join(allowed_extensions)
        raise HTTPException(
            status_code=HTTPStatus.BAD_REQUEST,
            detail={
                "code": ApiErrorCode.BAD_REQUEST,
                "detail": f"Invalid file extension. Must be one of {valid_extensions}",
            },
        )

    content = await file.read()
    if not content:
        _handle_empty_file(file)

    return content, file_extension


def activate_test_endpoint(router: APIRouter) -> None:
    """Define neuron file test endpoint."""

    @router.post(
        "/test-neuron-file",
        summary="Validate morphology format and returns the conversion to other formats.",
        description="Tests a neuron file (.swc, .h5, or .asc) with basic validation.",
    )
    async def test_neuron_file(
        file: Annotated[UploadFile, File(description="Neuron file to upload (.swc, .h5, or .asc)")],
    ) -> FileResponse:
        content, file_extension = await _validate_and_read_file(file)

        temp_file_path = ""
        outputfile1, outputfile2 = "", ""
        try:
            with tempfile.NamedTemporaryFile(delete=False, suffix=file_extension) as temp_file:
                temp_file.write(content)
                temp_file_path = temp_file.name

            outputfile1, outputfile2 = await _process_and_convert_morphology(
                file=file, temp_file_path=temp_file_path, file_extension=file_extension
            )

            return await _create_and_return_zip(outputfile1, outputfile2)

        finally:
            if temp_file_path:
                try:
                    pathlib.Path(temp_file_path).unlink(missing_ok=True)
                    pathlib.Path(outputfile1).unlink(missing_ok=True)
                    pathlib.Path(outputfile2).unlink(missing_ok=True)
                except OSError as e:
                    L.error(f"Error deleting temporary files: {e!s}")


def activate_circuit_endpoints(router: APIRouter) -> None:
    """Define circuit-related endpoints."""

    @router.get(
        "/circuit-metrics/{circuit_id}",
        summary="Circuit metrics",
        description="This calculates circuit metrics",
    )
    def circuit_metrics_endpoint(
        circuit_id: str,
        db_client: Annotated[entitysdk.client.Client, Depends(get_client)],
        level_of_detail_nodes: Annotated[
            CircuitStatsLevelOfDetail,
            Query(description="Level of detail for node populations analysis"),
        ] = CircuitStatsLevelOfDetail.none,
        level_of_detail_edges: Annotated[
            CircuitStatsLevelOfDetail,
            Query(description="Level of detail for edge populations analysis"),
        ] = CircuitStatsLevelOfDetail.none,
    ) -> CircuitMetricsOutput:
        try:
            level_of_detail_nodes_dict = {"_ALL_": level_of_detail_nodes}
            level_of_detail_edges_dict = {"_ALL_": level_of_detail_edges}
            circuit_metrics = get_circuit_metrics(
                circuit_id=circuit_id,
                db_client=db_client,
                level_of_detail_nodes=level_of_detail_nodes_dict,
                level_of_detail_edges=level_of_detail_edges_dict,
            )
        except entitysdk.exception.EntitySDKError as err:
            raise HTTPException(
                status_code=HTTPStatus.NOT_FOUND,
                detail={
                    "code": ApiErrorCode.NOT_FOUND,
                    "detail": f"Circuit {circuit_id} not found.",
                },
            ) from err
        return circuit_metrics

    @router.get(
        "/circuit/{circuit_id}/biophysical_populations",
        summary="Circuit populations",
        description="This returns the list of biophysical node populations for a given circuit.",
    )
    def circuit_populations_endpoint(
        circuit_id: str,
        db_client: Annotated[entitysdk.client.Client, Depends(get_client)],
    ) -> CircuitPopulationsResponse:
        try:
            circuit_metrics = get_circuit_metrics(
                circuit_id=circuit_id,
                db_client=db_client,
                level_of_detail_nodes={"_ALL_": CircuitStatsLevelOfDetail.none},
                level_of_detail_edges={"_ALL_": CircuitStatsLevelOfDetail.none},
            )
        except entitysdk.exception.EntitySDKError as err:
            raise HTTPException(
                status_code=HTTPStatus.NOT_FOUND,
                detail={
                    "code": ApiErrorCode.NOT_FOUND,
                    "detail": f"Circuit {circuit_id} not found.",
                },
            ) from err
        return CircuitPopulationsResponse(
            populations=circuit_metrics.names_of_biophys_node_populations
        )

    @router.get(
        "/circuit/{circuit_id}/nodesets",
        summary="Circuit nodesets",
        description="This returns the list of nodesets for a given circuit.",
    )
    def circuit_nodesets_endpoint(
        circuit_id: str,
        db_client: Annotated[entitysdk.client.Client, Depends(get_client)],
    ) -> CircuitNodesetsResponse:
        try:
            circuit_metrics = get_circuit_metrics(
                circuit_id=circuit_id,
                db_client=db_client,
                level_of_detail_nodes={"_ALL_": CircuitStatsLevelOfDetail.none},
                level_of_detail_edges={"_ALL_": CircuitStatsLevelOfDetail.none},
            )
        except entitysdk.exception.EntitySDKError as err:
            raise HTTPException(
                status_code=HTTPStatus.NOT_FOUND,
                detail={
                    "code": ApiErrorCode.NOT_FOUND,
                    "detail": f"Circuit {circuit_id} not found.",
                },
            ) from err
        return CircuitNodesetsResponse(nodesets=circuit_metrics.names_of_nodesets)

    @router.post(
        "/connectivity-metrics/{circuit_id}",
        summary="Connectivity metrics",
        description="This calculates connectivity metrics, such as connection probabilities and mean number of synapses per connection between different groups of neurons.",
    )
    def connectivity_metrics_endpoint(
        db_client: Annotated[entitysdk.client.Client, Depends(get_client)],
        conn_request: ConnectivityMetricsRequest,
    ) -> ConnectivityMetricsOutput:
        try:
            conn_metrics = get_connectivity_metrics(
                circuit_id=conn_request.circuit_id,
                db_client=db_client,
                edge_population=conn_request.edge_population,
                pre_selection=conn_request.pre_selection,
                pre_node_set=conn_request.pre_node_set,
                post_selection=conn_request.post_selection,
                post_node_set=conn_request.post_node_set,
                group_by=conn_request.group_by,
                max_distance=conn_request.max_distance,
            )
        except entitysdk.exception.EntitySDKError as err:
            raise HTTPException(
                status_code=HTTPStatus.NOT_FOUND,
                detail={
                    "code": ApiErrorCode.NOT_FOUND,
                    "detail": f"Circuit {conn_request.circuit_id} not found.",
                },
            ) from err
        return conn_metrics


def activate_declared_endpoints(router: APIRouter) -> APIRouter:
    """Activate all declared endpoints for the router."""
    activate_morphology_endpoint(router)
    activate_ephys_endpoint(router)
    activate_test_endpoint(router)
    activate_circuit_endpoints(router)
    return router<|MERGE_RESOLUTION|>--- conflicted
+++ resolved
@@ -23,16 +23,12 @@
     CircuitStatsLevelOfDetail,
     get_circuit_metrics,
 )
-<<<<<<< HEAD
-from obi_one.scientific.circuit_metrics.connectivity_metrics import (
+from obi_one.scientific.library.connectivity_metrics import (
     ConnectivityMetricsOutput,
     ConnectivityMetricsRequest,
     get_connectivity_metrics,
 )
-from obi_one.scientific.ephys_extraction.ephys_extraction import (
-=======
 from obi_one.scientific.library.ephys_extraction import (
->>>>>>> 577687e1
     CALCULATED_FEATURES,
     STIMULI_TYPES,
     AmplitudeInput,
