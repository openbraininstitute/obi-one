{
 "cells": [
  {
   "cell_type": "code",
   "execution_count": null,
   "id": "a6b67a2b",
   "metadata": {},
   "outputs": [],
   "source": [
    "import obi_auth\n",
    "import pandas\n",
    "\n",
    "from obi_notebook import get_entities, get_projects\n",
    "\n",
    "token = obi_auth.get_token(environment=\"production\")\n",
    "project_context = get_projects.get_projects(token)"
   ]
  },
  {
   "cell_type": "code",
   "execution_count": null,
   "id": "c9891cba",
   "metadata": {},
   "outputs": [],
   "source": [
    "circuit_ids = []\n",
    "circuit_ids = get_entities.get_entities(\n",
    "    \"circuit\",\n",
    "    token,\n",
    "    circuit_ids,\n",
    "    return_entities=False,\n",
    "    multi_select=True,\n",
    "    show_pages=True,\n",
    "    project_context=project_context,\n",
    "    page_size=10,\n",
    "    default_scale=\"small\",\n",
    "    exclude_scales=[\"single\"],\n",
    "    add_columns=[\"subject.name\"],\n",
    ")"
   ]
  },
  {
   "cell_type": "code",
   "execution_count": null,
   "id": "9b2e97d8",
   "metadata": {},
   "outputs": [],
   "source": [
    "from entitysdk.client import Client\n",
    "from obi_one.scientific.library import circuit_metrics\n",
    "from obi_one.scientific.library.circuit_metrics import CircuitStatsLevelOfDetail, ALL_POPULATIONS\n",
    "\n",
    "subdomain = \"www\"\n",
    "url = f\"https://{subdomain}.openbraininstitute.org/api/entitycore\"\n",
    "\n",
    "db_client = Client(api_url=url, project_context=project_context, token_manager=token)\n",
    "\n",
    "lod_nodes = {ALL_POPULATIONS: CircuitStatsLevelOfDetail.advanced}\n",
    "lod_edges = {ALL_POPULATIONS: CircuitStatsLevelOfDetail.advanced}\n",
    "\n",
    "metrics = circuit_metrics.get_circuit_metrics(circuit_id=circuit_ids[0],\n",
    "                                              level_of_detail_nodes=lod_nodes,\n",
    "                                              level_of_detail_edges=lod_edges,\n",
    "                                              db_client=db_client)"
   ]
  },
  {
   "cell_type": "code",
   "execution_count": null,
   "id": "595e2dbb",
   "metadata": {},
   "outputs": [],
   "source": [
    "metrics.names_of_biophys_node_populations"
   ]
  },
  {
   "cell_type": "code",
   "execution_count": null,
   "id": "31596aae",
   "metadata": {},
   "outputs": [],
   "source": [
    "metrics.virtual_node_populations[0].property_value_counts"
   ]
  },
  {
   "cell_type": "code",
   "execution_count": null,
   "id": "c0485071",
   "metadata": {},
   "outputs": [],
   "source": [
    "metrics[metrics.names_of_biophys_node_populations[0]].node_location_info[\"y\"]"
   ]
  },
  {
   "cell_type": "code",
   "execution_count": null,
   "id": "69ccff2c",
   "metadata": {},
   "outputs": [],
   "source": [
    "metrics.chemical_edge_populations[0].property_stats"
   ]
  },
  {
   "cell_type": "code",
   "execution_count": null,
   "id": "a11e1c06",
   "metadata": {},
   "outputs": [],
   "source": [
    "print(metrics.names_of_chemical_edge_populations[0])\n",
    "metrics[metrics.names_of_chemical_edge_populations[0]].degree_stats"
   ]
  },
  {
   "cell_type": "code",
   "execution_count": null,
   "id": "4b55edf0",
   "metadata": {},
   "outputs": [],
   "source": [
<<<<<<< HEAD
    "from obi_one.scientific.library.circuit_metrics import CircuitStatsLevelOfDetail, ALL_POPULATIONS\n",
    "\n",
=======
>>>>>>> 286b9e04
    "lod_edges = {ALL_POPULATIONS: CircuitStatsLevelOfDetail.none}\n",
    "\n",
    "metrics = circuit_metrics.get_circuit_metrics(circuit_id=circuit_ids[0],\n",
    "                                    db_client=db_client, level_of_detail_edges=lod_edges)"
   ]
  },
  {
   "cell_type": "code",
   "execution_count": null,
   "id": "00a64daf",
   "metadata": {},
   "outputs": [],
   "source": [
    "print(metrics.names_of_chemical_edge_populations)\n",
    "print(metrics.chemical_edge_populations)"
   ]
  },
  {
   "cell_type": "code",
   "execution_count": null,
   "id": "cb9ff6bb",
   "metadata": {},
   "outputs": [],
   "source": [
    "lod_edges = {ALL_POPULATIONS: CircuitStatsLevelOfDetail.none}\n",
    "lod_nodes = {ALL_POPULATIONS: CircuitStatsLevelOfDetail.none}\n",
    "\n",
    "metrics = circuit_metrics.get_circuit_metrics(circuit_id=circuit_ids[0],\n",
    "                                    db_client=db_client,\n",
    "                                    level_of_detail_edges=lod_edges,\n",
    "                                    level_of_detail_nodes=lod_nodes)"
   ]
  },
  {
   "cell_type": "code",
   "execution_count": null,
   "id": "6715e589",
   "metadata": {},
   "outputs": [],
   "source": [
    "print(metrics.names_of_biophys_node_populations)\n",
    "print(metrics.biophysical_node_populations)"
   ]
  },
  {
   "cell_type": "code",
   "execution_count": null,
   "id": "d6b723a4",
   "metadata": {},
   "outputs": [],
   "source": [
    "lod_edges[metrics.names_of_chemical_edge_populations[2]] = CircuitStatsLevelOfDetail.full\n",
    "\n",
    "metrics = circuit_metrics.get_circuit_metrics(circuit_id=circuit_ids[0],\n",
    "                                    db_client=db_client,\n",
    "                                    level_of_detail_edges=lod_edges,\n",
    "                                    level_of_detail_nodes=lod_nodes)"
   ]
  },
  {
   "cell_type": "code",
   "execution_count": null,
   "id": "30917ab5",
   "metadata": {},
   "outputs": [],
   "source": [
    "print(metrics.chemical_edge_populations)\n",
    "metrics[metrics.names_of_chemical_edge_populations[2]]"
   ]
  },
  {
   "cell_type": "code",
   "execution_count": null,
   "id": "ac78c25a",
   "metadata": {},
   "outputs": [],
   "source": [
    "print(metrics.names_of_biophys_node_populations)"
   ]
  }
 ],
 "metadata": {
  "kernelspec": {
   "display_name": "obi-one-tmp",
   "language": "python",
   "name": "obi-one-tmp"
  },
  "language_info": {
   "codemirror_mode": {
    "name": "ipython",
    "version": 3
   },
   "file_extension": ".py",
   "mimetype": "text/x-python",
   "name": "python",
   "nbconvert_exporter": "python",
   "pygments_lexer": "ipython3",
   "version": "3.12.9"
  }
 },
 "nbformat": 4,
 "nbformat_minor": 5
}<|MERGE_RESOLUTION|>--- conflicted
+++ resolved
@@ -122,11 +122,6 @@
    "metadata": {},
    "outputs": [],
    "source": [
-<<<<<<< HEAD
-    "from obi_one.scientific.library.circuit_metrics import CircuitStatsLevelOfDetail, ALL_POPULATIONS\n",
-    "\n",
-=======
->>>>>>> 286b9e04
     "lod_edges = {ALL_POPULATIONS: CircuitStatsLevelOfDetail.none}\n",
     "\n",
     "metrics = circuit_metrics.get_circuit_metrics(circuit_id=circuit_ids[0],\n",
