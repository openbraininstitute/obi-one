--- conflicted
+++ resolved
@@ -12,8 +12,6 @@
    "execution_count": null,
    "metadata": {},
    "outputs": [],
-<<<<<<< HEAD
-=======
    "source": [
     "import obi_one as obi"
    ]
@@ -38,7 +36,6 @@
      ]
     }
    ],
->>>>>>> 34894eb7
    "source": [
     "circuit = obi.Circuit(name=\"ToyCircuit-S1-6k\", path=\"/Users/pokorny/Data/Circuits/ToyCircuit-S1-6k/circuit_config.json\")\n",
     "print(f\"Circuit '{circuit}' with {circuit.sonata_circuit.nodes.size} neurons and {circuit.sonata_circuit.edges.size} synapses\")"
@@ -82,12 +79,7 @@
     "neuron_set_1 = obi.PredefinedNeuronSet(name=\"L1Sample\", node_set=\"Layer1\", random_sample=[None, 10, 50])\n",
     "id_synapse_set_1 = obi.IDSynapseSet(circuit=circuit, synapse_ids=(1, 2, 3))\n",
     "\n",
-<<<<<<< HEAD
-    "timestamps_1 = obi.RegularTimestamps(start_time=0.0, number_of_repetitions=1, interval=[1.0, 5.0])\n",
-    "# stimulus_1 = obi.SynchronousSingleSpikeStimulus(spike_probability=[0.5, 0.8], timestamps=timestamps_1, synapse_set=id_synapse_set_1)\n",
-=======
     "timestamps_1 = obi.RegularTimestamps(start_time=0.0, number_of_repetitions=1, interval=1.0)\n",
->>>>>>> 34894eb7
     "recording_1 = obi.IntracellularLocationSetVoltageRecording(start_time=0.0, end_time=1.0, intracellular_location_set=section_intracellular_location_set_1)\n",
     "\n",
     "simulations_initialize = obi.SimulationsForm.Initialize(\n",
@@ -108,14 +100,8 @@
     "                                    neuron_sets={neuron_set_1.name: neuron_set_1},\n",
     "                                    synapse_sets={\"id_synapse_set_1\": id_synapse_set_1},\n",
     "\n",
-<<<<<<< HEAD
-    "                                    timestamps={\"timestamps_1\": timestamps_1}, \n",
-    "                                    # stimuli={\"stimulus_1\": stimulus_1}, \n",
-    "                                    stimuli={}, \n",
-=======
     "                                    timestamps={\"timestamps_1\": timestamps_1},\n",
     "                                    stimuli={},\n",
->>>>>>> 34894eb7
     "                                    recordings={\"recording_1\": recording_1},\n",
     "                                    )"
    ]
@@ -148,21 +134,8 @@
     "grid_scan = obi.GridScan(form=simulations_form, output_root='../../obi-output/circuit_simulations/grid_scan')\n",
     "grid_scan.multiple_value_parameters(display=True)\n",
     "grid_scan.coordinate_parameters(display=True)\n",
-<<<<<<< HEAD
-    "grid_scan.coordinate_instances(display=True)\n",
-    "grid_scan.execute(processing_method='generate')\n",
-    "\n",
-    "coupled_scan = obi.CoupledScan(form=simulations_form, output_root='../../obi-output/circuit_simulations/coupled_scan')\n",
-    "coupled_scan.multiple_value_parameters(display=True)\n",
-    "coupled_scan.coordinate_parameters(display=True)\n",
-    "coupled_scan.coordinate_instances(display=True)\n",
-    "coupled_scan.execute(processing_method='generate')\n",
-    "\n",
-    "print('.')"
-=======
     "# grid_scan.coordinate_instances(display=True)\n",
-    "grid_scan.generate()"
->>>>>>> 34894eb7
+    "grid_scan.execute(processing_method='generate')"
    ]
   },
   {
@@ -171,22 +144,9 @@
    "metadata": {},
    "outputs": [],
    "source": [
-<<<<<<< HEAD
-    "simulation = obi.deserialize_obi_object_from_json_file(\"../../obi-output/circuit_simulations/grid_scan/timestamps.timestamps_1.interval=1.0/initialize.simulation_length=100.0/run_coordinate_instance.json\")\n",
-    "simulation"
-   ]
-  },
-  {
-   "cell_type": "code",
-   "execution_count": null,
-   "metadata": {},
-   "outputs": [],
-   "source": []
-=======
     "# Deserialization\n",
     "# grid_scan_ds = obi.deserialize_obi_object_from_json_file(\"../../obi-output/circuit_simulations/grid_scan/generate_scan_config.json\")"
    ]
->>>>>>> 34894eb7
   }
  ],
  "metadata": {
