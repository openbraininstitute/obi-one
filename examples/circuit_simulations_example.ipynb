--- conflicted
+++ resolved
@@ -9,7 +9,7 @@
   },
   {
    "cell_type": "code",
-   "execution_count": null,
+   "execution_count": 1,
    "metadata": {},
    "outputs": [],
    "source": [
@@ -18,7 +18,7 @@
   },
   {
    "cell_type": "code",
-   "execution_count": null,
+   "execution_count": 2,
    "metadata": {},
    "outputs": [],
    "source": [
@@ -35,11 +35,8 @@
   },
   {
    "cell_type": "code",
-   "execution_count": null,
-   "metadata": {},
-<<<<<<< HEAD
-   "outputs": [],
-=======
+   "execution_count": 3,
+   "metadata": {},
    "outputs": [
     {
      "name": "stdout",
@@ -49,7 +46,6 @@
      ]
     }
    ],
->>>>>>> 71f22f84
    "source": [
     "circuit = obi.Circuit(name=\"ToyCircuit-S1-6k\", path=circuit_path_prefix + \"ToyCircuit-S1-6k/circuit_config.json\")\n",
     "print(f\"Circuit '{circuit}' with {circuit.sonata_circuit.nodes.size} neurons and {circuit.sonata_circuit.edges.size} synapses\")"
@@ -57,11 +53,8 @@
   },
   {
    "cell_type": "code",
-   "execution_count": null,
-   "metadata": {},
-<<<<<<< HEAD
-   "outputs": [],
-=======
+   "execution_count": 4,
+   "metadata": {},
    "outputs": [
     {
      "name": "stdout",
@@ -71,7 +64,6 @@
      ]
     }
    ],
->>>>>>> 71f22f84
    "source": [
     "# circuit2 = obi.Circuit(name=\"ToyCircuit-S1-6k-duplicate\", path=\"/Users/pokorny/Data/Circuits/ToyCircuit-S1-6k/circuit_config.json\")\n",
     "circuit2 = obi.Circuit(name=\"nbS1-HEX0-beta\", path=circuit_path_prefix + \"ToyCircuit-S1-6k/circuit_config.json\")\n",
@@ -87,19 +79,11 @@
   },
   {
    "cell_type": "code",
-   "execution_count": null,
-   "metadata": {},
-   "outputs": [],
-   "source": [
-<<<<<<< HEAD
-    "section_intracellular_location_set_1 = obi.SectionIntracellularLocationSet(circuit=circuit, neuron_ids=(1, 2, 3), section=\"soma\")\n",
-    "xyz_extracellular_location_set_1 = obi.XYZExtracellularLocationSet(circuit=circuit, xyz_locations=((0.9, 0.2, 0.3), (0.1, 0.1, 0.3)))\n",
-    "\n",
-    "neuron_set_1 = obi.PredefinedNeuronSet(name=\"L1Sample\", node_set=\"Layer1\", random_sample=[None, 10, 50])\n",
-    "id_synapse_set_1 = obi.IDSynapseSet(circuit=circuit, synapse_ids=(1, 2, 3))\n",
-=======
+   "execution_count": 5,
+   "metadata": {},
+   "outputs": [],
+   "source": [
     "sim_neuron_set = obi.PredefinedNeuronSet(node_set=\"Layer1\")\n",
->>>>>>> 71f22f84
     "\n",
     "stim_neuron_set = obi.PredefinedNeuronSet(node_set=\"Layer1\", random_sample=[10, 20])\n",
     "stim_times = obi.RegularTimestamps(start_time=0.0, number_of_repetitions=3, interval=1000.0)  # in ms!!\n",
@@ -219,11 +203,6 @@
   },
   {
    "cell_type": "code",
-<<<<<<< HEAD
-   "execution_count": null,
-   "metadata": {},
-   "outputs": [],
-=======
    "execution_count": 7,
    "metadata": {},
    "outputs": [
@@ -259,22 +238,17 @@
      "output_type": "execute_result"
     }
    ],
->>>>>>> 71f22f84
-   "source": [
-    "grid_scan = obi.GridScan(form=simulations_form, output_root=\"../../obi-output/circuit_simulations/grid_scan3\")\n",
+   "source": [
+    "grid_scan = obi.GridScan(form=simulations_form, output_root='../../obi-output/circuit_simulations/grid_scan')\n",
     "grid_scan.multiple_value_parameters(display=True)\n",
     "grid_scan.coordinate_parameters(display=True)\n",
     "# grid_scan.coordinate_instances(display=True)\n",
-    "grid_scan.execute(processing_method=\"generate\")"
-   ]
-  },
-  {
-   "cell_type": "code",
-<<<<<<< HEAD
-   "execution_count": null,
-=======
+    "grid_scan.execute(processing_method='generate')"
+   ]
+  },
+  {
+   "cell_type": "code",
    "execution_count": 8,
->>>>>>> 71f22f84
    "metadata": {},
    "outputs": [],
    "source": [
