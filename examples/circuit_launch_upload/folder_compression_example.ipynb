--- conflicted
+++ resolved
@@ -2,11 +2,7 @@
  "cells": [
   {
    "cell_type": "code",
-<<<<<<< HEAD
    "execution_count": 1,
-=======
-   "execution_count": null,
->>>>>>> 471d6c31
    "metadata": {},
    "outputs": [],
    "source": [
@@ -14,79 +10,21 @@
     "\n",
     "folder_compressions_form = obi.FolderCompressions(\n",
     "                    initialize=obi.FolderCompressions.Initialize(\n",
-<<<<<<< HEAD
     "                        folder_path=[obi.NamedPath(name=\"nbS1-HEX0-L1\", path=\"../../../obi-output/morphology_containerization_test/nbS1-HEX0-L1\"),\n",
     "                                     obi.NamedPath(name=\"nbS1-HEX0-beta-L1\", path=\"../../../obi-output/morphology_containerization_test/nbS1-HEX0-beta-L1\")],\n",
     "\n",
     "                        file_format=\"gz\",\n",
-=======
-    "                        folder_path=[\n",
-    "\n",
-    "                                    obi.NamedPath(name=\"nbS1-HEX0\", path=\"../../../obi-output/O1_extracted_subcircuits/nbS1-HEX0\"),\n",
-    "                                    # obi.NamedPath(name=\"nbS1-HEX1\", path=\"../../../obi-output/O1_extracted_subcircuits/nbS1-HEX1\"),\n",
-    "                                    # obi.NamedPath(name=\"nbS1-HEX2\", path=\"../../../obi-output/O1_extracted_subcircuits/nbS1-HEX2\"),\n",
-    "                                    # obi.NamedPath(name=\"nbS1-HEX3\", path=\"../../../obi-output/O1_extracted_subcircuits/nbS1-HEX3\"),\n",
-    "                                    # obi.NamedPath(name=\"nbS1-HEX4\", path=\"../../../obi-output/O1_extracted_subcircuits/nbS1-HEX4\"),\n",
-    "                                    # obi.NamedPath(name=\"nbS1-HEX5\", path=\"../../../obi-output/O1_extracted_subcircuits/nbS1-HEX5\"),\n",
-    "                                    # obi.NamedPath(name=\"nbS1-HEX6\", path=\"../../../obi-output/O1_extracted_subcircuits/nbS1-HEX6\"),\n",
-    "\n",
-    "                                    obi.NamedPath(name=\"nbS1-HEX0-L1\", path=\"../../../obi-output/O1_extracted_subcircuits/nbS1-HEX0-L1\"),\n",
-    "                                    # obi.NamedPath(name=\"nbS1-HEX1-L1\", path=\"../../../obi-output/O1_extracted_subcircuits/nbS1-HEX1-L1\"),\n",
-    "                                    # obi.NamedPath(name=\"nbS1-HEX2-L1\", path=\"../../../obi-output/O1_extracted_subcircuits/nbS1-HEX2-L1\"),\n",
-    "                                    # obi.NamedPath(name=\"nbS1-HEX3-L1\", path=\"../../../obi-output/O1_extracted_subcircuits/nbS1-HEX3-L1\"),\n",
-    "                                    # obi.NamedPath(name=\"nbS1-HEX4-L1\", path=\"../../../obi-output/O1_extracted_subcircuits/nbS1-HEX4-L1\"),\n",
-    "                                    # obi.NamedPath(name=\"nbS1-HEX5-L1\", path=\"../../../obi-output/O1_extracted_subcircuits/nbS1-HEX5-L1\"),\n",
-    "                                    # obi.NamedPath(name=\"nbS1-HEX6-L1\", path=\"../../../obi-output/O1_extracted_subcircuits/nbS1-HEX6-L1\"),\n",
-    "\n",
-    "                                    obi.NamedPath(name=\"nbS1-HEX0-L23\", path=\"../../../obi-output/O1_extracted_subcircuits/nbS1-HEX0-L23\"),\n",
-    "                                    # obi.NamedPath(name=\"nbS1-HEX1-L23\", path=\"../../../obi-output/O1_extracted_subcircuits/nbS1-HEX1-L23\"),\n",
-    "                                    # obi.NamedPath(name=\"nbS1-HEX2-L23\", path=\"../../../obi-output/O1_extracted_subcircuits/nbS1-HEX2-L23\"),\n",
-    "                                    # obi.NamedPath(name=\"nbS1-HEX3-L23\", path=\"../../../obi-output/O1_extracted_subcircuits/nbS1-HEX3-L23\"),\n",
-    "                                    # obi.NamedPath(name=\"nbS1-HEX4-L23\", path=\"../../../obi-output/O1_extracted_subcircuits/nbS1-HEX4-L23\"),\n",
-    "                                    # obi.NamedPath(name=\"nbS1-HEX5-L23\", path=\"../../../obi-output/O1_extracted_subcircuits/nbS1-HEX5-L23\"),\n",
-    "                                    # obi.NamedPath(name=\"nbS1-HEX6-L23\", path=\"../../../obi-output/O1_extracted_subcircuits/nbS1-HEX6-L23\"),\n",
-    "\n",
-    "                                    obi.NamedPath(name=\"nbS1-HEX0-L4\", path=\"../../../obi-output/O1_extracted_subcircuits/nbS1-HEX0-L4\"),\n",
-    "                                    # obi.NamedPath(name=\"nbS1-HEX1-L4\", path=\"../../../obi-output/O1_extracted_subcircuits/nbS1-HEX1-L4\"),\n",
-    "                                    # obi.NamedPath(name=\"nbS1-HEX2-L4\", path=\"../../../obi-output/O1_extracted_subcircuits/nbS1-HEX2-L4\"),\n",
-    "                                    # obi.NamedPath(name=\"nbS1-HEX3-L4\", path=\"../../../obi-output/O1_extracted_subcircuits/nbS1-HEX3-L4\"),\n",
-    "                                    # obi.NamedPath(name=\"nbS1-HEX4-L4\", path=\"../../../obi-output/O1_extracted_subcircuits/nbS1-HEX4-L4\"),\n",
-    "                                    # obi.NamedPath(name=\"nbS1-HEX5-L4\", path=\"../../../obi-output/O1_extracted_subcircuits/nbS1-HEX5-L4\"),\n",
-    "                                    # obi.NamedPath(name=\"nbS1-HEX6-L4\", path=\"../../../obi-output/O1_extracted_subcircuits/nbS1-HEX6-L4\"),\n",
-    "\n",
-    "                                    obi.NamedPath(name=\"nbS1-HEX0-L5\", path=\"../../../obi-output/O1_extracted_subcircuits/nbS1-HEX0-L5\"),\n",
-    "                                    # obi.NamedPath(name=\"nbS1-HEX1-L5\", path=\"../../../obi-output/O1_extracted_subcircuits/nbS1-HEX1-L5\"),\n",
-    "                                    # obi.NamedPath(name=\"nbS1-HEX2-L5\", path=\"../../../obi-output/O1_extracted_subcircuits/nbS1-HEX2-L5\"),\n",
-    "                                    # obi.NamedPath(name=\"nbS1-HEX3-L5\", path=\"../../../obi-output/O1_extracted_subcircuits/nbS1-HEX3-L5\"),\n",
-    "                                    # obi.NamedPath(name=\"nbS1-HEX4-L5\", path=\"../../../obi-output/O1_extracted_subcircuits/nbS1-HEX4-L5\"),\n",
-    "                                    # obi.NamedPath(name=\"nbS1-HEX5-L5\", path=\"../../../obi-output/O1_extracted_subcircuits/nbS1-HEX5-L5\"),\n",
-    "                                    # obi.NamedPath(name=\"nbS1-HEX6-L5\", path=\"../../../obi-output/O1_extracted_subcircuits/nbS1-HEX6-L5\"),\n",
-    "\n",
-    "                                    obi.NamedPath(name=\"nbS1-HEX0-L6\", path=\"../../../obi-output/O1_extracted_subcircuits/nbS1-HEX0-L6\"),\n",
-    "                                    # obi.NamedPath(name=\"nbS1-HEX1-L6\", path=\"../../../obi-output/O1_extracted_subcircuits/nbS1-HEX1-L6\"),\n",
-    "                                    # obi.NamedPath(name=\"nbS1-HEX2-L6\", path=\"../../../obi-output/O1_extracted_subcircuits/nbS1-HEX2-L6\"),\n",
-    "                                    # obi.NamedPath(name=\"nbS1-HEX3-L6\", path=\"../../../obi-output/O1_extracted_subcircuits/nbS1-HEX3-L6\"),\n",
-    "                                    # obi.NamedPath(name=\"nbS1-HEX4-L6\", path=\"../../../obi-output/O1_extracted_subcircuits/nbS1-HEX4-L6\"),\n",
-    "                                    # obi.NamedPath(name=\"nbS1-HEX5-L6\", path=\"../../../obi-output/O1_extracted_subcircuits/nbS1-HEX5-L6\"),\n",
-    "                                    # obi.NamedPath(name=\"nbS1-HEX6-L6\", path=\"../../../obi-output/O1_extracted_subcircuits/nbS1-HEX6-L6\"),\n",
-    "\n",
-    "                                    # obi.NamedPath(name=\"rCA1-CYLINDER-REF\", path=\"../../../obi-output/circuit_extraction/grid_scan/rCA1-CYLINDER-REF\"),\n",
-    "                                    # obi.NamedPath(name=\"rCA1-SLICE-REF\", path=\"../../../obi-output/circuit_extraction/grid_scan/rCA1-SLICE-REF\")\n",
-    "                                    \n",
-    "                                    ],\n",
-    "                        file_format=\"xz\",\n",
->>>>>>> 471d6c31
     "                        file_name=\"circuit\"\n",
     "                    )\n",
     ")\n",
     "\n",
-    "grid_scan = obi.GridScan(form=folder_compressions_form, output_root='../../../obi-output/circuit_compression_test', coordinate_directory_option=\"VALUE\")\n"
+    "grid_scan = obi.GridScan(form=folder_compressions_form, output_root='../../../obi-output/circuit_compression_test', coordinate_directory_option=\"VALUE\")\n",
+    ""
    ]
   },
   {
    "cell_type": "code",
-<<<<<<< HEAD
-   "execution_count": 2,
+   "execution_count": null,
    "metadata": {},
    "outputs": [
     {
@@ -98,11 +36,6 @@
      ]
     }
    ],
-=======
-   "execution_count": null,
-   "metadata": {},
-   "outputs": [],
->>>>>>> 471d6c31
    "source": [
     "grid_scan.run()"
    ]
