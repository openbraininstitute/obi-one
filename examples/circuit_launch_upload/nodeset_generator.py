--- conflicted
+++ resolved
@@ -20,11 +20,7 @@
 all_nodeset_names = []
 
 for layer in [[], [1], [2, 3], [4], [5], [6]]:
-<<<<<<< HEAD
-    for hex_nodeset_name in ['hex0']:
-=======
     for hex_nodeset_name in ['hex0', 'hex1', 'hex2', 'hex3', 'hex4', 'hex5', 'hex6']:
->>>>>>> 471d6c31
 
         hex_nodeset = nodeset_dict[hex_nodeset_name]
 
@@ -32,7 +28,6 @@
 
         new_hex_nodeset['node_id'] = hex_nodeset['node_id']
 
-<<<<<<< HEAD
         nodeset_key = f"{prefix}-{hex_nodeset_name.upper()}{postfix}"
 
         if len(layer):
@@ -43,19 +38,6 @@
                 layer_list.append(str(l) if layer_as_str else l)
 
             new_hex_nodeset['layer'] = layer_list
-=======
-        nodeset_key = f"{prefix}-{hex_nodeset_name.upper()}"
-
-        if len(layer):
-            layer_str_list = []
-            layer_str = ''
-            for l in layer:
-                layer_str += str(l)
-                layer_str_list.append(str(l))
-
-            # new_hex_nodeset['layer'] = layer_str
-            new_hex_nodeset['layer'] = layer_str_list
->>>>>>> 471d6c31
             # print(new_hex_nodeset['layer'])
             nodeset_key += f"-L{layer_str}"
 
