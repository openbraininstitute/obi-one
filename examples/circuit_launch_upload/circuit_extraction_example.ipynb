{
 "cells": [
  {
   "cell_type": "code",
   "execution_count": 1,
   "metadata": {},
   "outputs": [],
   "source": [
    "import obi\n",
    "\n",
    "circuit_extractions_form = obi.CircuitExtractions(\n",
    "                    initialize=obi.CircuitExtractions.Initialize(\n",
<<<<<<< HEAD
    "                        circuit_path=[obi.NamedPath(name=\"nbS1-HEX0-beta\", path=\"/Users/pokorny/Data/nbS1-O1-beta/circuit_config_tc.json\"),\n",
    "                                      obi.NamedPath(name=\"nbS1-HEX0-beta-ER\", path=\"/Users/pokorny/Data/nbS1-O1-beta-ER/circuit_config_tc.json\"),\n",
    "                                      obi.NamedPath(name=\"nbS1-HEX0-beta-DD\", path=\"/Users/pokorny/Data/nbS1-O1-beta-DD/circuit_config_tc.json\"),\n",
    "                                      obi.NamedPath(name=\"nbS1-HEX0-beta-BIP\", path=\"/Users/pokorny/Data/nbS1-O1-beta-BIP/circuit_config_tc.json\"),\n",
    "                                      obi.NamedPath(name=\"nbS1-HEX0-beta-OFF\", path=\"/Users/pokorny/Data/nbS1-O1-beta-OFF/circuit_config_tc.json\"),\n",
    "                                      obi.NamedPath(name=\"nbS1-HEX0-beta-POS\", path=\"/Users/pokorny/Data/nbS1-O1-beta-POS/circuit_config_tc.json\")],\n",
    "                        node_set='hex0'\n",
=======
    "                        circuit_path=obi.NamedPath(name=\"O1_data\", path=\"/Users/james/Documents/obi/additional_data/O1_data/O1_data/circuit_config.json\"),\n",
    "                        node_set=[\n",
    "                                    # 'nbS1-HEX0', \n",
    "                                    # 'nbS1-HEX1', \n",
    "                                    # 'nbS1-HEX2', \n",
    "                                    # 'nbS1-HEX3', \n",
    "                                    # 'nbS1-HEX4', \n",
    "                                    # 'nbS1-HEX5', \n",
    "                                    # 'nbS1-HEX6', \n",
    "\n",
    "                                    # 'nbS1-HEX0-L1', \n",
    "                                    # 'nbS1-HEX1-L1', \n",
    "                                    # 'nbS1-HEX2-L1', \n",
    "                                    # 'nbS1-HEX3-L1', \n",
    "                                    # 'nbS1-HEX4-L1', \n",
    "                                    # 'nbS1-HEX5-L1', \n",
    "                                    # 'nbS1-HEX6-L1', \n",
    "\n",
    "                                    # 'nbS1-HEX0-L23', \n",
    "                                    # 'nbS1-HEX1-L23', \n",
    "                                    # 'nbS1-HEX2-L23', \n",
    "                                    # 'nbS1-HEX3-L23', \n",
    "                                    # 'nbS1-HEX4-L23', \n",
    "                                    # 'nbS1-HEX5-L23', \n",
    "                                    # 'nbS1-HEX6-L23', \n",
    "\n",
    "                                    # 'nbS1-HEX0-L4', \n",
    "                                    # 'nbS1-HEX1-L4', \n",
    "                                    # 'nbS1-HEX2-L4', \n",
    "                                    # 'nbS1-HEX3-L4', \n",
    "                                    # 'nbS1-HEX4-L4',\n",
    "                                    #  'nbS1-HEX5-L4', \n",
    "                                    #  'nbS1-HEX6-L4', \n",
    "\n",
    "                                    #  'nbS1-HEX0-L5', \n",
    "                                    #  'nbS1-HEX1-L5', \n",
    "                                    #  'nbS1-HEX2-L5', \n",
    "                                    #  'nbS1-HEX3-L5', \n",
    "                                    #  'nbS1-HEX4-L5', \n",
    "                                    #  'nbS1-HEX5-L5', \n",
    "                                    #  'nbS1-HEX6-L5', \n",
    "\n",
    "                                    #  'nbS1-HEX0-L6', \n",
    "                                     'nbS1-HEX1-L6', \n",
    "                                     'nbS1-HEX2-L6', \n",
    "                                     'nbS1-HEX3-L6', \n",
    "                                     'nbS1-HEX4-L6', \n",
    "                                     'nbS1-HEX5-L6', \n",
    "                                     'nbS1-HEX6-L6'\n",
    "                                ]\n",
>>>>>>> 471d6c31
    "                    )\n",
    ")\n",
    "\n",
    "grid_scan = obi.GridScan(form=circuit_extractions_form, output_root='../../../obi-output/extracted_subcircuits', coordinate_directory_option=\"VALUE\")"
   ]
  },
  {
   "cell_type": "code",
   "execution_count": 2,
   "metadata": {},
   "outputs": [
    {
     "name": "stdout",
     "output_type": "stream",
     "text": [
      "Extracting subcircuit 'nbS1-HEX0-beta'\n",
      "Copying morphologies for population 'S1nonbarrel_neurons' (30190)\n"
     ]
    },
    {
     "name": "stderr",
     "output_type": "stream",
     "text": [
      "100%|███████████████████████████████████████████████████████████████████████████████████████████████| 23444/23444 [00:27<00:00, 840.55it/s]\n"
     ]
    },
    {
     "name": "stdout",
     "output_type": "stream",
     "text": [
      "Copying biophysical_neuron_models for population 'S1nonbarrel_neurons' (30190)\n",
      "Copying mod files\n",
      "Extraction DONE\n",
      "Extracting subcircuit 'nbS1-HEX0-beta-ER'\n",
      "Copying morphologies for population 'S1nonbarrel_neurons' (30190)\n"
     ]
    },
    {
     "name": "stderr",
     "output_type": "stream",
     "text": [
      "100%|███████████████████████████████████████████████████████████████████████████████████████████████| 23444/23444 [00:28<00:00, 832.73it/s]\n"
     ]
    },
    {
     "name": "stdout",
     "output_type": "stream",
     "text": [
      "Copying biophysical_neuron_models for population 'S1nonbarrel_neurons' (30190)\n",
      "Copying mod files\n",
      "Extraction DONE\n",
      "Extracting subcircuit 'nbS1-HEX0-beta-DD'\n",
      "Copying morphologies for population 'S1nonbarrel_neurons' (30190)\n"
     ]
    },
    {
     "name": "stderr",
     "output_type": "stream",
     "text": [
      "100%|███████████████████████████████████████████████████████████████████████████████████████████████| 23444/23444 [00:28<00:00, 829.15it/s]\n"
     ]
    },
    {
     "name": "stdout",
     "output_type": "stream",
     "text": [
      "Copying biophysical_neuron_models for population 'S1nonbarrel_neurons' (30190)\n",
      "Copying mod files\n",
      "Extraction DONE\n",
      "Extracting subcircuit 'nbS1-HEX0-beta-BIP'\n",
      "Copying morphologies for population 'S1nonbarrel_neurons' (30190)\n"
     ]
    },
    {
     "name": "stderr",
     "output_type": "stream",
     "text": [
      "100%|███████████████████████████████████████████████████████████████████████████████████████████████| 23444/23444 [00:28<00:00, 818.48it/s]\n"
     ]
    },
    {
     "name": "stdout",
     "output_type": "stream",
     "text": [
      "Copying biophysical_neuron_models for population 'S1nonbarrel_neurons' (30190)\n",
      "Copying mod files\n",
      "Extraction DONE\n",
      "Extracting subcircuit 'nbS1-HEX0-beta-OFF'\n",
      "Copying morphologies for population 'S1nonbarrel_neurons' (30190)\n"
     ]
    },
    {
     "name": "stderr",
     "output_type": "stream",
     "text": [
      "100%|███████████████████████████████████████████████████████████████████████████████████████████████| 23444/23444 [00:28<00:00, 836.47it/s]\n"
     ]
    },
    {
     "name": "stdout",
     "output_type": "stream",
     "text": [
      "Copying biophysical_neuron_models for population 'S1nonbarrel_neurons' (30190)\n",
      "Copying mod files\n",
      "Extraction DONE\n",
      "Extracting subcircuit 'nbS1-HEX0-beta-POS'\n",
      "Copying morphologies for population 'S1nonbarrel_neurons' (30190)\n"
     ]
    },
    {
     "name": "stderr",
     "output_type": "stream",
     "text": [
      "100%|███████████████████████████████████████████████████████████████████████████████████████████████| 23444/23444 [00:27<00:00, 839.93it/s]"
     ]
    },
    {
     "name": "stdout",
     "output_type": "stream",
     "text": [
      "Copying biophysical_neuron_models for population 'S1nonbarrel_neurons' (30190)\n",
      "Copying mod files\n",
      "Extraction DONE\n"
     ]
    },
    {
     "name": "stderr",
     "output_type": "stream",
     "text": [
      "\n"
     ]
    }
   ],
   "source": [
    "grid_scan.run()"
   ]
  },
  {
   "cell_type": "code",
   "execution_count": null,
   "metadata": {},
   "outputs": [],
   "source": []
  }
 ],
 "metadata": {
  "kernelspec": {
   "display_name": "OBISDKTmpKernel",
   "language": "python",
   "name": "obisdktmpkernel"
  },
  "language_info": {
   "codemirror_mode": {
    "name": "ipython",
    "version": 3
   },
   "file_extension": ".py",
   "mimetype": "text/x-python",
   "name": "python",
   "nbconvert_exporter": "python",
   "pygments_lexer": "ipython3",
   "version": "3.13.2"
  }
 },
 "nbformat": 4,
 "nbformat_minor": 4
}<|MERGE_RESOLUTION|>--- conflicted
+++ resolved
@@ -10,7 +10,6 @@
     "\n",
     "circuit_extractions_form = obi.CircuitExtractions(\n",
     "                    initialize=obi.CircuitExtractions.Initialize(\n",
-<<<<<<< HEAD
     "                        circuit_path=[obi.NamedPath(name=\"nbS1-HEX0-beta\", path=\"/Users/pokorny/Data/nbS1-O1-beta/circuit_config_tc.json\"),\n",
     "                                      obi.NamedPath(name=\"nbS1-HEX0-beta-ER\", path=\"/Users/pokorny/Data/nbS1-O1-beta-ER/circuit_config_tc.json\"),\n",
     "                                      obi.NamedPath(name=\"nbS1-HEX0-beta-DD\", path=\"/Users/pokorny/Data/nbS1-O1-beta-DD/circuit_config_tc.json\"),\n",
@@ -18,7 +17,153 @@
     "                                      obi.NamedPath(name=\"nbS1-HEX0-beta-OFF\", path=\"/Users/pokorny/Data/nbS1-O1-beta-OFF/circuit_config_tc.json\"),\n",
     "                                      obi.NamedPath(name=\"nbS1-HEX0-beta-POS\", path=\"/Users/pokorny/Data/nbS1-O1-beta-POS/circuit_config_tc.json\")],\n",
     "                        node_set='hex0'\n",
-=======
+    "                    )\n",
+    ")\n",
+    "\n",
+    "grid_scan = obi.GridScan(form=circuit_extractions_form, output_root='../../../obi-output/extracted_subcircuits', coordinate_directory_option=\"VALUE\")"
+   ]
+  },
+  {
+   "cell_type": "code",
+   "execution_count": 2,
+   "metadata": {},
+   "outputs": [
+    {
+     "name": "stdout",
+     "output_type": "stream",
+     "text": [
+      "Extracting subcircuit 'nbS1-HEX0-beta'\n",
+      "Copying morphologies for population 'S1nonbarrel_neurons' (30190)\n"
+     ]
+    },
+    {
+     "name": "stderr",
+     "output_type": "stream",
+     "text": [
+      "100%|███████████████████████████████████████████████████████████████████████████████████████████████| 23444/23444 [00:27<00:00, 840.55it/s]\n"
+     ]
+    },
+    {
+     "name": "stdout",
+     "output_type": "stream",
+     "text": [
+      "Copying biophysical_neuron_models for population 'S1nonbarrel_neurons' (30190)\n",
+      "Copying mod files\n",
+      "Extraction DONE\n",
+      "Extracting subcircuit 'nbS1-HEX0-beta-ER'\n",
+      "Copying morphologies for population 'S1nonbarrel_neurons' (30190)\n"
+     ]
+    },
+    {
+     "name": "stderr",
+     "output_type": "stream",
+     "text": [
+      "100%|███████████████████████████████████████████████████████████████████████████████████████████████| 23444/23444 [00:28<00:00, 832.73it/s]\n"
+     ]
+    },
+    {
+     "name": "stdout",
+     "output_type": "stream",
+     "text": [
+      "Copying biophysical_neuron_models for population 'S1nonbarrel_neurons' (30190)\n",
+      "Copying mod files\n",
+      "Extraction DONE\n",
+      "Extracting subcircuit 'nbS1-HEX0-beta-DD'\n",
+      "Copying morphologies for population 'S1nonbarrel_neurons' (30190)\n"
+     ]
+    },
+    {
+     "name": "stderr",
+     "output_type": "stream",
+     "text": [
+      "100%|███████████████████████████████████████████████████████████████████████████████████████████████| 23444/23444 [00:28<00:00, 829.15it/s]\n"
+     ]
+    },
+    {
+     "name": "stdout",
+     "output_type": "stream",
+     "text": [
+      "Copying biophysical_neuron_models for population 'S1nonbarrel_neurons' (30190)\n",
+      "Copying mod files\n",
+      "Extraction DONE\n",
+      "Extracting subcircuit 'nbS1-HEX0-beta-BIP'\n",
+      "Copying morphologies for population 'S1nonbarrel_neurons' (30190)\n"
+     ]
+    },
+    {
+     "name": "stderr",
+     "output_type": "stream",
+     "text": [
+      "100%|███████████████████████████████████████████████████████████████████████████████████████████████| 23444/23444 [00:28<00:00, 818.48it/s]\n"
+     ]
+    },
+    {
+     "name": "stdout",
+     "output_type": "stream",
+     "text": [
+      "Copying biophysical_neuron_models for population 'S1nonbarrel_neurons' (30190)\n",
+      "Copying mod files\n",
+      "Extraction DONE\n",
+      "Extracting subcircuit 'nbS1-HEX0-beta-OFF'\n",
+      "Copying morphologies for population 'S1nonbarrel_neurons' (30190)\n"
+     ]
+    },
+    {
+     "name": "stderr",
+     "output_type": "stream",
+     "text": [
+      "100%|███████████████████████████████████████████████████████████████████████████████████████████████| 23444/23444 [00:28<00:00, 836.47it/s]\n"
+     ]
+    },
+    {
+     "name": "stdout",
+     "output_type": "stream",
+     "text": [
+      "Copying biophysical_neuron_models for population 'S1nonbarrel_neurons' (30190)\n",
+      "Copying mod files\n",
+      "Extraction DONE\n",
+      "Extracting subcircuit 'nbS1-HEX0-beta-POS'\n",
+      "Copying morphologies for population 'S1nonbarrel_neurons' (30190)\n"
+     ]
+    },
+    {
+     "name": "stderr",
+     "output_type": "stream",
+     "text": [
+      "100%|███████████████████████████████████████████████████████████████████████████████████████████████| 23444/23444 [00:27<00:00, 839.93it/s]"
+     ]
+    },
+    {
+     "name": "stdout",
+     "output_type": "stream",
+     "text": [
+      "Copying biophysical_neuron_models for population 'S1nonbarrel_neurons' (30190)\n",
+      "Copying mod files\n",
+      "Extraction DONE\n"
+     ]
+    },
+    {
+     "name": "stderr",
+     "output_type": "stream",
+     "text": [
+      "\n"
+     ]
+    }
+   ],
+   "source": [
+    "grid_scan.run()"
+   ]
+  },
+  {
+   "cell_type": "code",
+   "execution_count": null,
+   "metadata": {},
+   "outputs": [],
+   "source": [
+    "import obi\n",
+    "\n",
+    "circuit_extractions_form = obi.CircuitExtractions(\n",
+    "                    initialize=obi.CircuitExtractions.Initialize(\n",
     "                        circuit_path=obi.NamedPath(name=\"O1_data\", path=\"/Users/james/Documents/obi/additional_data/O1_data/O1_data/circuit_config.json\"),\n",
     "                        node_set=[\n",
     "                                    # 'nbS1-HEX0', \n",
@@ -69,141 +214,10 @@
     "                                     'nbS1-HEX5-L6', \n",
     "                                     'nbS1-HEX6-L6'\n",
     "                                ]\n",
->>>>>>> 471d6c31
     "                    )\n",
     ")\n",
     "\n",
-    "grid_scan = obi.GridScan(form=circuit_extractions_form, output_root='../../../obi-output/extracted_subcircuits', coordinate_directory_option=\"VALUE\")"
-   ]
-  },
-  {
-   "cell_type": "code",
-   "execution_count": 2,
-   "metadata": {},
-   "outputs": [
-    {
-     "name": "stdout",
-     "output_type": "stream",
-     "text": [
-      "Extracting subcircuit 'nbS1-HEX0-beta'\n",
-      "Copying morphologies for population 'S1nonbarrel_neurons' (30190)\n"
-     ]
-    },
-    {
-     "name": "stderr",
-     "output_type": "stream",
-     "text": [
-      "100%|███████████████████████████████████████████████████████████████████████████████████████████████| 23444/23444 [00:27<00:00, 840.55it/s]\n"
-     ]
-    },
-    {
-     "name": "stdout",
-     "output_type": "stream",
-     "text": [
-      "Copying biophysical_neuron_models for population 'S1nonbarrel_neurons' (30190)\n",
-      "Copying mod files\n",
-      "Extraction DONE\n",
-      "Extracting subcircuit 'nbS1-HEX0-beta-ER'\n",
-      "Copying morphologies for population 'S1nonbarrel_neurons' (30190)\n"
-     ]
-    },
-    {
-     "name": "stderr",
-     "output_type": "stream",
-     "text": [
-      "100%|███████████████████████████████████████████████████████████████████████████████████████████████| 23444/23444 [00:28<00:00, 832.73it/s]\n"
-     ]
-    },
-    {
-     "name": "stdout",
-     "output_type": "stream",
-     "text": [
-      "Copying biophysical_neuron_models for population 'S1nonbarrel_neurons' (30190)\n",
-      "Copying mod files\n",
-      "Extraction DONE\n",
-      "Extracting subcircuit 'nbS1-HEX0-beta-DD'\n",
-      "Copying morphologies for population 'S1nonbarrel_neurons' (30190)\n"
-     ]
-    },
-    {
-     "name": "stderr",
-     "output_type": "stream",
-     "text": [
-      "100%|███████████████████████████████████████████████████████████████████████████████████████████████| 23444/23444 [00:28<00:00, 829.15it/s]\n"
-     ]
-    },
-    {
-     "name": "stdout",
-     "output_type": "stream",
-     "text": [
-      "Copying biophysical_neuron_models for population 'S1nonbarrel_neurons' (30190)\n",
-      "Copying mod files\n",
-      "Extraction DONE\n",
-      "Extracting subcircuit 'nbS1-HEX0-beta-BIP'\n",
-      "Copying morphologies for population 'S1nonbarrel_neurons' (30190)\n"
-     ]
-    },
-    {
-     "name": "stderr",
-     "output_type": "stream",
-     "text": [
-      "100%|███████████████████████████████████████████████████████████████████████████████████████████████| 23444/23444 [00:28<00:00, 818.48it/s]\n"
-     ]
-    },
-    {
-     "name": "stdout",
-     "output_type": "stream",
-     "text": [
-      "Copying biophysical_neuron_models for population 'S1nonbarrel_neurons' (30190)\n",
-      "Copying mod files\n",
-      "Extraction DONE\n",
-      "Extracting subcircuit 'nbS1-HEX0-beta-OFF'\n",
-      "Copying morphologies for population 'S1nonbarrel_neurons' (30190)\n"
-     ]
-    },
-    {
-     "name": "stderr",
-     "output_type": "stream",
-     "text": [
-      "100%|███████████████████████████████████████████████████████████████████████████████████████████████| 23444/23444 [00:28<00:00, 836.47it/s]\n"
-     ]
-    },
-    {
-     "name": "stdout",
-     "output_type": "stream",
-     "text": [
-      "Copying biophysical_neuron_models for population 'S1nonbarrel_neurons' (30190)\n",
-      "Copying mod files\n",
-      "Extraction DONE\n",
-      "Extracting subcircuit 'nbS1-HEX0-beta-POS'\n",
-      "Copying morphologies for population 'S1nonbarrel_neurons' (30190)\n"
-     ]
-    },
-    {
-     "name": "stderr",
-     "output_type": "stream",
-     "text": [
-      "100%|███████████████████████████████████████████████████████████████████████████████████████████████| 23444/23444 [00:27<00:00, 839.93it/s]"
-     ]
-    },
-    {
-     "name": "stdout",
-     "output_type": "stream",
-     "text": [
-      "Copying biophysical_neuron_models for population 'S1nonbarrel_neurons' (30190)\n",
-      "Copying mod files\n",
-      "Extraction DONE\n"
-     ]
-    },
-    {
-     "name": "stderr",
-     "output_type": "stream",
-     "text": [
-      "\n"
-     ]
-    }
-   ],
-   "source": [
+    "grid_scan = obi.GridScan(form=circuit_extractions_form, output_root='../../../obi-output/O1_extracted_subcircuits', coordinate_directory_option=\"VALUE\")\n",
     "grid_scan.run()"
    ]
   },
