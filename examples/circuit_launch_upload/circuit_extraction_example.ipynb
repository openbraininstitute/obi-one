--- conflicted
+++ resolved
@@ -41,12 +41,6 @@
    "execution_count": null,
    "metadata": {},
    "outputs": [],
-<<<<<<< HEAD
-   "source": [
-    "print(obi.circuit_collections())\n",
-    "print(obi.circuits())"
-   ]
-=======
    "source": []
   },
   {
@@ -55,7 +49,6 @@
    "metadata": {},
    "outputs": [],
    "source": []
->>>>>>> 6d2e5d94
   },
   {
    "cell_type": "code",
