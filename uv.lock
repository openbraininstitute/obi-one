--- conflicted
+++ resolved
@@ -840,22 +840,14 @@
 
 [[package]]
 name = "entitysdk"
-<<<<<<< HEAD
-version = "0.10.1"
-=======
 version = "0.10.3"
->>>>>>> 391f9165
 source = { registry = "https://pypi.org/simple" }
 dependencies = [
     { name = "httpx" },
     { name = "pydantic" },
     { name = "pydantic-settings" },
 ]
-<<<<<<< HEAD
-sdist = { url = "https://files.pythonhosted.org/packages/d7/11/4f830e0988be3eceb8684fb2a8165ecf860c26bed8bab2bafeb997fe1c25/entitysdk-0.10.1.tar.gz", hash = "sha256:6339ced8808be24f75b91fd6f72b3d7153f27092184ad9d191f6fa1d1074fe22", size = 1461664, upload-time = "2025-11-20T08:11:34.297Z" }
-=======
 sdist = { url = "https://files.pythonhosted.org/packages/67/b7/fd86ec3b4984b871504d2c1804524ff3fc0ddb7ca9dc4c5bfa85ce400454/entitysdk-0.10.3.tar.gz", hash = "sha256:e14af74785486c30828ab1341b1ce7cb946eaaa8766c1454ed40ebec35b7ac53", size = 66032, upload-time = "2025-11-27T09:36:04.038Z" }
->>>>>>> 391f9165
 
 [[package]]
 name = "executing"
