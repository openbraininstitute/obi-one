--- conflicted
+++ resolved
@@ -1,8 +1,5 @@
 version = 1
-<<<<<<< HEAD
-=======
 revision = 3
->>>>>>> 40bfd154
 requires-python = ">=3.12.2, <3.13"
 
 [[package]]
