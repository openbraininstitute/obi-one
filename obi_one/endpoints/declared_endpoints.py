from http import HTTPStatus
from typing import Annotated

import entitysdk.client
import entitysdk.exception
from fastapi import APIRouter, Depends, HTTPException, Query

from app.dependencies.entitysdk import get_client
from app.errors import ApiError, ApiErrorCode
from app.logger import L
from obi_one.core.exception import ProtocolNotFoundError
from obi_one.scientific.ephys_extraction.ephys_extraction import (
    CALCULATED_FEATURES,
    STIMULI_TYPES,
    AmplitudeInput,
    ElectrophysiologyMetricsOutput,
    get_electrophysiology_metrics,
)
from obi_one.scientific.morphology_metrics.morphology_metrics import (
    MorphologyMetricsOutput,
    get_morphology_metrics,
)


def activate_declared_endpoints(router: APIRouter) -> APIRouter:
    @router.get(
        "/neuron-morphology-metrics/{reconstruction_morphology_id}",
        summary="Neuron morphology metrics",
        description="This calculates neuron morphology metrics for a given reconstruction \
                    morphology.",
    )
    def neuron_morphology_metrics_endpoint(
        db_client: Annotated[entitysdk.client.Client, Depends(get_client)],
        reconstruction_morphology_id: str,
    ) -> MorphologyMetricsOutput:
        L.info("get_morphology_metrics")

        try:
            metrics = get_morphology_metrics(
                reconstruction_morphology_id=reconstruction_morphology_id,
                db_client=db_client,
            )
        except entitysdk.exception.EntitySDKError as err:
            raise HTTPException(
                status_code=HTTPStatus.NOT_FOUND,
                detail={
                    "code": ApiErrorCode.NOT_FOUND,
                    "detail": (
                        f"Reconstruction morphology {reconstruction_morphology_id} not found."
                    ),
                },
            ) from err

        if metrics:
            return metrics
        L.error(
            f"Reconstruction morphology {reconstruction_morphology_id} metrics computation issue"
        )
        raise ApiError(
            message="Asset not found",
            error_code=ApiErrorCode.NOT_FOUND,
            http_status_code=HTTPStatus.NOT_FOUND,
        )

    @router.get(
        "/electrophysiologyrecording-metrics/{trace_id}",
        summary="electrophysiology recording metrics",
        description="This calculates electrophysiology traces metrics for a particular recording",
    )
    def electrophysiologyrecording_metrics_endpoint(
        trace_id: str,
        db_client: Annotated[entitysdk.client.Client, Depends(get_client)],
        requested_metrics: Annotated[CALCULATED_FEATURES | None, Query()] = None,
        amplitude: Annotated[AmplitudeInput, Depends()] = None,
        protocols: Annotated[STIMULI_TYPES | None, Query()] = None,
    ) -> ElectrophysiologyMetricsOutput:
        try:
            ephys_metrics = get_electrophysiology_metrics(
                trace_id=trace_id,
                entity_client=db_client,
                calculated_feature=requested_metrics,
                amplitude=amplitude,
                stimuli_types=protocols,
            )
<<<<<<< HEAD
=======
            return ephys_metrics
        except ProtocolNotFoundError as e:
            raise HTTPException(status_code=404, detail=str(e))
>>>>>>> 981ad813
        except Exception as e:
            raise HTTPException(status_code=500, detail=f"Internal Server Error: {e}") from e
        else:
            return ephys_metrics

    return router<|MERGE_RESOLUTION|>--- conflicted
+++ resolved
@@ -82,12 +82,8 @@
                 amplitude=amplitude,
                 stimuli_types=protocols,
             )
-<<<<<<< HEAD
-=======
-            return ephys_metrics
         except ProtocolNotFoundError as e:
             raise HTTPException(status_code=404, detail=str(e))
->>>>>>> 981ad813
         except Exception as e:
             raise HTTPException(status_code=500, detail=f"Internal Server Error: {e}") from e
         else:
