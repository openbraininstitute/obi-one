--- conflicted
+++ resolved
@@ -263,13 +263,7 @@
     db_client: entitysdk.client.Client,
     requested_metrics: list[str] | None = None,
 ) -> MorphologyMetricsOutput:
-<<<<<<< HEAD
-    morphology = db_client.get_entity(
-        entity_id=reconstruction_morphology_id, entity_type=CellMorphology
-    )
-=======
     morphology = db_client.get_entity(entity_id=cell_morphology_id, entity_type=CellMorphology)
->>>>>>> ed9736b6
 
     for asset in morphology.assets:
         if asset.content_type == "application/swc":
