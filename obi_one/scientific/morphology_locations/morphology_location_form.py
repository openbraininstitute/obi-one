--- conflicted
+++ resolved
@@ -72,11 +72,7 @@
         plt.axis("equal")
         return fig
 
-<<<<<<< HEAD
-    def run(self, db_client: entitysdk.client.Client) -> None:  # NOQA: ARG002
-=======
     def run(self, db_client: entitysdk.client.Client) -> None:  # noqa: ARG002
->>>>>>> 0363b50b
         try:
             if isinstance(self.initialize.morphology, Path):
                 m = morphio.Morphology(self.initialize.morphology)
