--- conflicted
+++ resolved
@@ -52,12 +52,8 @@
     CIRUIT_COMPONENTS_BLOCK_GROUP = "Circuit Components"
     EVENTS_GROUP = "Events"
     CIRCUIT_MANIPULATIONS_GROUP = "Circuit Manipulations"
-<<<<<<< HEAD
-
-=======
-    
+
 _MAX_SIMULATION_LENGTH_MILLISCONDS = 100000.0
->>>>>>> 4d9d97a5
 
 class SimulationsForm(Form):
     """Simulations Form."""
