--- conflicted
+++ resolved
@@ -54,10 +54,6 @@
     EVENTS_GROUP = "Events"
     CIRCUIT_MANIPULATIONS_GROUP = "Circuit Manipulations"
 
-<<<<<<< HEAD
-_MAX_SIMULATION_LENGTH_MILLISCONDS = 100000.0
-=======
->>>>>>> 6fbc8f07
 
 class SimulationsForm(Form):
     """Simulations Form."""
