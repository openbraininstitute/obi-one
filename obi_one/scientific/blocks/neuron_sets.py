import abc
import contextlib
import json
import logging
import os
from pathlib import Path
from typing import Annotated, ClassVar, Literal, Self

import bluepysnap as snap
import numpy as np
import pandas as pd
import typing_extensions
from conntility import ConnectivityMatrix
from pydantic import Field, NonNegativeFloat, NonNegativeInt, field_validator, model_validator

from obi_one.core.base import OBIBaseModel
from obi_one.core.block import Block
from obi_one.core.tuple import NamedTuple
from obi_one.scientific.library.circuit import Circuit
<<<<<<< HEAD
from obi_one.scientific.library.sonata_circuit_helpers import (
    add_node_set_to_circuit,
)
=======
from obi_one.scientific.library.entity_property_types import CircuitPropertyType
>>>>>>> 2264bbe3

L = logging.getLogger("obi-one")
_NBS1_VPM_NODE_POP = "VPM"
_NBS1_POM_NODE_POP = "POm"
_RCA1_CA3_NODE_POP = "CA3_projections"

_ALL_NODE_SET = "All"
_EXCITATORY_NODE_SET = "Excitatory"
_INHIBITORY_NODE_SET = "Inhibitory"

_MAX_PERCENT = 100.0

CircuitNode = Annotated[str, Field(min_length=1)]
NodeSetType = CircuitNode | list[CircuitNode]

with contextlib.suppress(ImportError):  # Try to import connalysis
    from obi_one.scientific.library.simplex_extractors import simplex_submat


class NeuronPropertyFilter(OBIBaseModel, abc.ABC):
    filter_dict: dict[str, list] = Field(
        name="Filter",
        description="Filter dictionary. Note as this is NOT a Block and the list here is \
                    not to support multi-dimensional parameters but to support a key-value pair \
                    with multiple values i.e. {'layer': ['2', '3']}}",
        default={},
    )

    @model_validator(mode="after")
    def check_filter_dict_values(self) -> Self:
        for key, values in self.filter_dict.items():
            if not isinstance(values, list) or len(values) == 0:
                msg = f"Filter key '{key}' must have a non-empty list of values."
                raise ValueError(msg)
        return self

    @property
    def filter_keys(self) -> list[str]:
        return list(self.filter_dict.keys())

    @property
    def filter_values(self) -> list[list]:
        return list(self.filter_dict.values())

    def filter(self, df_in: pd.DataFrame, *, reindex: bool = True) -> pd.DataFrame:
        ret = df_in
        for filter_key, _filter_value in self.filter_dict.items():
            filter_value = [str(_entry) for _entry in _filter_value]
            vld = ret[filter_key].astype(str).isin(filter_value)
            ret = ret.loc[vld]
            if reindex:
                ret = ret.reset_index(drop=True)
        return ret

    def test_validity(self, circuit: Circuit, node_population: str) -> None:
        circuit_prop_names = circuit.sonata_circuit.nodes[node_population].property_names

        if not all(_prop in circuit_prop_names for _prop in self.filter_keys):
            msg = f"Invalid neuron properties! Available properties: {circuit_prop_names}"
            raise ValueError(msg)

    def __repr__(self) -> str:
        """Return a string representation of the NeuronPropertyFilter object."""
        if len(self.filter_dict) == 0:
            return "NoFilter"
        string_rep = ""
        for filter_key, filter_value in self.filter_dict.items():
            string_rep += f"{filter_key}="
            for value in filter_value:
                string_rep += f"{value},"
        return string_rep[:-1]  # Remove trailing comma and space


class AbstractNeuronSet(Block, abc.ABC):
    """Base class representing a neuron set which can be turned into a SONATA node set by either
    adding it to an existing SONATA circuit object (add_node_set_to_circuit) or writing it to a
    SONATA node set .json file (write_circuit_node_set_file).
    """

    sample_percentage: (
        Annotated[NonNegativeFloat, Field(le=100)]
        | Annotated[list[Annotated[NonNegativeFloat, Field(le=100)]], Field(min_length=1)]
    ) = Field(
        default=100.0,
        title="Sample (Percentage)",
        description="Percentage of neurons to sample between 0 and 100%",
        units="%",
    )

    sample_seed: int | list[int] = Field(
        default=1, title="Sample Seed", description="Seed for random sampling."
    )

    @abc.abstractmethod
    def _get_expression(self, circuit: Circuit, population: str) -> dict:
        """Returns the SONATA node set expression (w/o subsampling)."""

    @staticmethod
    def check_population(
        circuit: Circuit, population: str | None, *, ignore_none: bool = False
    ) -> None:
        if population is None:
            if ignore_none:
                return
            msg = "Must specify a node population name!"
            raise ValueError(msg)
        if population not in Circuit.get_node_population_names(circuit.sonata_circuit):
            msg = f"Node population '{population}' not found in circuit '{circuit}'!"
            raise ValueError(msg)

    def add_node_set_definition_to_sonata_circuit(
        self, circuit: Circuit, sonata_circuit: snap.Circuit
    ) -> None:
        nset_def = self.get_node_set_definition(
            circuit, circuit.default_population_name, force_resolve_ids=True
        )

        add_node_set_to_circuit(
            sonata_circuit, {self.block_name: nset_def}, overwrite_if_exists=False
        )

    def get_population(self, population: str | None = None) -> str:
        return self._population(population)

    def _population(self, population: str | None = None) -> str:  # noqa: PLR6301
        return population

    def _resolve_ids(self, circuit: Circuit, population: str | None = None) -> list[int]:
        """Returns the full list of neuron IDs (w/o subsampling)."""
        population = self._population(population)
        c = circuit.sonata_circuit
        expression = self._get_expression(circuit, population)
        name = "__TMP_NODE_SET__"
<<<<<<< HEAD
        add_node_set_to_circuit(c, {name: expression})
        return c.nodes[population].ids(name)
=======
        self.add_node_set_to_circuit(c, {name: expression})

        try:
            node_ids = c.nodes[population].ids(name)
        except snap.BluepySnapError as e:
            # In case of an error, return empty list
            L.warning(e)
            node_ids = []

        return node_ids
>>>>>>> 2264bbe3

    def get_neuron_ids(self, circuit: Circuit, population: str | None = None) -> np.ndarray:
        """Returns list of neuron IDs (with subsampling, if specified)."""
        self.enforce_no_lists()
        population = self._population(population)
        self.check_population(circuit, population)
        ids = np.array(self._resolve_ids(circuit, population))
        if len(ids) > 0 and self.sample_percentage < _MAX_PERCENT:
            rng = np.random.default_rng(self.sample_seed)

            num_sample = np.round((self.sample_percentage / 100.0) * len(ids)).astype(int)

            ids = ids[rng.permutation([True] * num_sample + [False] * (len(ids) - num_sample))]

        if len(ids) == 0:
            L.warning("Neuron set empty!")

        return ids

    def get_node_set_definition(
        self, circuit: Circuit, population: str | None = None, *, force_resolve_ids: bool = False
    ) -> dict:
        """Returns the SONATA node set definition, optionally forcing to resolve individual \
            IDs.
        """
        self.enforce_no_lists()
        population = self._population(population)
        if self.sample_percentage == _MAX_PERCENT and not force_resolve_ids:
            # Symbolic expression can be preserved
            self.check_population(circuit, population, ignore_none=True)
            expression = self._get_expression(circuit, population)
        else:
            # Individual IDs need to be resolved
            self.check_population(circuit, population)
            expression = {
                "population": population,
                "node_id": self.get_neuron_ids(circuit, population).tolist(),
            }

        return expression

    def population_type(self, circuit: Circuit, population: str | None = None) -> str:
        """Returns the population type (i.e. biophysical / virtual)."""
        return circuit.sonata_circuit.nodes[self._population(population)].type

    @staticmethod
    def _get_output_file(circuit: Circuit, file_name: str | None, output_path: str) -> str:
        if file_name is None:
            # Use circuit's node set file name by default
            file_name = os.path.split(circuit.sonata_circuit.config["node_sets_file"])[1]
        else:
            if not isinstance(file_name, str) or len(file_name) == 0:
                msg = (
                    "File name must be a non-empty string! Can be omitted to use default file name."
                )
                raise ValueError(msg)
            path = Path(file_name)
            if len(path.stem) == 0 or path.suffix.lower() != ".json":
                msg = "File name must be non-empty and of type .json!"
                raise ValueError(msg)
        output_file = Path(output_path) / file_name
        return output_file

    def to_node_set_file(
        self,
        circuit: Circuit,
        population: str,
        output_path: str,
        file_name: str | None = None,
        *,
        overwrite_if_exists: bool = False,
        append_if_exists: bool = False,
        force_resolve_ids: bool = False,
        init_empty: bool = False,
        optional_node_set_name: str | None = None,
    ) -> str:
        """Resolves the node set for a given circuit/population and writes it to a .json node \
            set file.
        """
        if optional_node_set_name is not None:
            node_set_name = optional_node_set_name
        elif self.has_block_name():
            node_set_name = self.block_name
        else:
            msg = (
                "NeuronSet name must be set through the Simulation"
                " or optional_node_set_name parameter!"
            )
            raise ValueError(msg)

        output_file = AbstractNeuronSet._get_output_file(circuit, file_name, output_path)

        if overwrite_if_exists and append_if_exists:
            msg = "Append and overwrite options are mutually exclusive!"
            raise ValueError(msg)
        population = self._population(population)
        expression = self.get_node_set_definition(
            circuit, population, force_resolve_ids=force_resolve_ids
        )
        if expression is None:
            msg = "Node set already exists in circuit, nothing to be done!"
            raise ValueError(msg)

        if not Path.exists(output_file) or overwrite_if_exists:
            # Create new node sets file, overwrite if existing
            if init_empty:
                # Initialize empty
                node_sets = {}
            else:
                # Initialize with circuit object's node sets
                node_sets = circuit.sonata_circuit.node_sets.content
                if node_set_name in node_sets:
                    msg = f"Node set '{node_set_name}' already exists in circuit '{circuit}'!"
                    raise ValueError(msg)
            node_sets.update({node_set_name: expression})

        elif Path.exists(output_file) and append_if_exists:
            # Append to existing node sets file
            with Path(output_file).open("r", encoding="utf-8") as f:
                node_sets = json.load(f)
                if node_set_name in node_sets:
                    msg = f"Appending not possible, node set '{node_set_name}' already exists!"
                    raise ValueError(msg)
                node_sets.update({node_set_name: expression})

        else:  # File existing but no option chosen
            msg = (
                f"Output file '{output_file}' already exists! Delete file or choose to append or"
                " overwrite."
            )
            raise ValueError(msg)

        with Path(output_file).open("w", encoding="utf-8") as f:
            json.dump(node_sets, f, indent=2)

        return output_file


class NeuronSet(AbstractNeuronSet):
    """Extension of abstract neuron set which allows to specify the node population upon creation.

    This is optional, all functions requiring a node population can be optionally called with the
    name of a default population to be used in case no name was set upon creation.
    """

    node_population: str | list[str] | None = None

    def _population(self, population: str | None = None) -> str:
        if (
            population is not None
            and self.node_population is not None
            and population != self.node_population
        ):
            L.warning(
                "Node population %s has been set for this block and will be used. Ignoring %s",
                self.node_population,
                population,
            )
        population = self.node_population or population
        if population is None:
            msg = "Must specify name of a node population to resolve the NeuronSet!"
            raise ValueError(msg)
        return population


class PredefinedNeuronSet(AbstractNeuronSet):
    """Neuron set wrapper of an existing (named) node sets already predefined in the node \
        sets file.
    """

    node_set: Annotated[
        NodeSetType, Field(min_length=1, entity_property_type=CircuitPropertyType.NODE_SET)
    ]

    def check_node_set(self, circuit: Circuit, _population: str) -> None:
        if self.node_set not in circuit.node_sets:
            msg = f"Node set '{self.node_set}' not found in circuit '{circuit}'!"
            raise ValueError(msg)

    def _get_expression(self, circuit: Circuit, population: str) -> list:
        """Returns the SONATA node set expression (w/o subsampling)."""
        self.check_node_set(circuit, population)
        return [self.node_set]


class AllNeurons(AbstractNeuronSet):
    """All biophysical neurons."""

    title: ClassVar[str] = "All Neurons"

    @staticmethod
    def check_node_set(circuit: Circuit, _population: str) -> None:
        if _ALL_NODE_SET not in circuit.node_sets:
            msg = f"Node set '{_ALL_NODE_SET}' not found in circuit '{circuit}'!"
            raise ValueError(msg)

    def _get_expression(self, circuit: Circuit, population: str) -> list:
        """Returns the SONATA node set expression (w/o subsampling)."""
        self.check_node_set(circuit, population)
        return [_ALL_NODE_SET]


class ExcitatoryNeurons(AbstractNeuronSet):
    """All biophysical excitatory neurons."""

    title: ClassVar[str] = "All Excitatory Neurons"

    @staticmethod
    def check_node_set(circuit: Circuit, _population: str) -> None:
        if _EXCITATORY_NODE_SET not in circuit.node_sets:
            msg = f"Node set '{_EXCITATORY_NODE_SET}' not found in circuit '{circuit}'!"
            raise ValueError(msg)

    def _get_expression(self, circuit: Circuit, population: str) -> list:
        """Returns the SONATA node set expression (w/o subsampling)."""
        self.check_node_set(circuit, population)
        return [_EXCITATORY_NODE_SET]


class InhibitoryNeurons(AbstractNeuronSet):
    """All inhibitory neurons."""

    title: ClassVar[str] = "All Inhibitory Neurons"

    @staticmethod
    def check_node_set(circuit: Circuit, _population: str) -> None:
        if _INHIBITORY_NODE_SET not in circuit.node_sets:
            msg = f"Node set '{_INHIBITORY_NODE_SET}' not found in circuit '{circuit}'!"
            raise ValueError(msg)

    def _get_expression(self, circuit: Circuit, population: str) -> list:
        """Returns the SONATA node set expression (w/o subsampling)."""
        self.check_node_set(circuit, population)
        return [_INHIBITORY_NODE_SET]


class nbS1VPMInputs(AbstractNeuronSet):  # noqa: N801
    """Virtual neurons projecting from the VPM thalamic nucleus.

    Specifically, virtual neurons projecting from the VPM thalamic nucleus to biophysical
    cortical neurons in the nbS1 model.
    """

    title: ClassVar[str] = "Demo: nbS1 VPM Inputs"

    @typing_extensions.override
    def _population(self, _population: str | None = None) -> str:
        # Ignore default node population name. This is always VPM.
        return _NBS1_VPM_NODE_POP

    @typing_extensions.override
    def _get_expression(self, _circuit: Circuit, _population: str) -> dict:
        return {"population": _NBS1_VPM_NODE_POP}


class nbS1POmInputs(AbstractNeuronSet):  # noqa: N801
    """Virtual neurons projecting from the POm thalamic nucleus.

    Specifically, virtual neurons projecting from the POm thalamic nucleus to biophysical
    cortical neurons in the nbS1 model.
    """

    title: ClassVar[str] = "Demo: nbS1 POm Inputs"

    @typing_extensions.override
    def _population(self, _population: str | None = None) -> str:
        # Ignore default node population name. This is always POm.
        return _NBS1_POM_NODE_POP

    @typing_extensions.override
    def _get_expression(self, _circuit: Circuit, _population: str) -> dict:
        return {"population": _NBS1_POM_NODE_POP}


class rCA1CA3Inputs(AbstractNeuronSet):  # noqa: N801
    """Virtual neurons projecting from CA3 to CA1.

    Specifically, virtual neurons projecting from the CA3 region to biophysical CA1 neurons
    in the rCA1 model.
    """

    title: ClassVar[str] = "Demo: rCA1 CA3 Inputs"

    @typing_extensions.override
    def _population(self, _population: str | None = None) -> str:
        # Ignore default node population name. This is always CA3_projections.
        return _RCA1_CA3_NODE_POP

    @typing_extensions.override
    def _get_expression(self, _circuit: Circuit, _population: str) -> dict:
        return {"population": _RCA1_CA3_NODE_POP}


class CombinedNeuronSet(NeuronSet):
    """Neuron set definition based on a combination of existing (named) node sets."""

    node_sets: (
        Annotated[tuple[Annotated[str, Field(min_length=1)], ...], Field(min_length=1)]
        | Annotated[
            list[Annotated[tuple[Annotated[str, Field(min_length=1)], ...], Field(min_length=1)]],
            Field(min_length=1),
        ]
    )

    def check_node_sets(self, circuit: Circuit, _population: str) -> None:
        for _nset in self.node_sets:
            if _nset not in circuit.node_sets:
                msg = f"Node set '{_nset}' not found in circuit '{circuit}'!"
                raise ValueError(msg)

    def _get_expression(self, circuit: Circuit, population: str) -> list:
        """Returns the SONATA node set expression (w/o subsampling)."""
        self.check_node_sets(circuit, population)
        return list(self.node_sets)


class IDNeuronSet(AbstractNeuronSet):
    """Neuron set definition by providing a list of neuron IDs."""

    title: ClassVar[str] = "ID Neuron Set"

    neuron_ids: NamedTuple | Annotated[list[NamedTuple], Field(min_length=1)]

    def check_neuron_ids(self, circuit: Circuit, population: str) -> None:
        popul_ids = circuit.sonata_circuit.nodes[population].ids()
        if not all(_nid in popul_ids for _nid in self.neuron_ids.elements):
            msg = f"Neuron ID(s) not found in population '{population}' of circuit '{circuit}'!"
            raise ValueError(msg)

    def _get_expression(self, circuit: Circuit, population: str) -> dict:
        """Returns the SONATA node set expression (w/o subsampling)."""
        population = self._population(population)
        self.check_neuron_ids(circuit, population)
        return {"population": population, "node_id": list(self.neuron_ids.elements)}


class PropertyNeuronSet(NeuronSet):
    """Neuron set definition based on neuron properties, optionally combined with (named) node \
        sets.
    """

    property_filter: NeuronPropertyFilter | list[NeuronPropertyFilter] = Field(
        name="Neuron property filter",
        description="NeuronPropertyFilter object or list of NeuronPropertyFilter objects",
        default=(),
    )
    node_sets: (
        tuple[Annotated[str, Field(min_length=1)], ...]
        | Annotated[list[tuple[Annotated[str, Field(min_length=1)], ...]], Field(min_length=1)]
    ) = ()

    def check_properties(self, circuit: Circuit, population: str | None = None) -> None:
        population = self._population(population)
        self.property_filter.test_validity(circuit, population)

    def check_node_sets(self, circuit: Circuit, _population: str) -> None:
        for _nset in self.node_sets:
            if _nset not in circuit.node_sets:
                msg = f"Node set '{_nset}' not found in circuit '{circuit}'!"
                raise ValueError(msg)

    def _get_resolved_expression(self, circuit: Circuit, population: str | None = None) -> dict:
        """A helper function used to make subclasses work."""
        c = circuit.sonata_circuit
        population = self._population(population)

        df = c.nodes[population].get(properties=self.property_filter.filter_keys).reset_index()
        df = self.property_filter.filter(df)

        node_ids = df["node_ids"].to_numpy()

        if len(self.node_sets) > 0:
            node_ids_nset = np.array([]).astype(int)
            for _nset in self.node_sets:
                node_ids_nset = np.union1d(node_ids_nset, c.nodes[population].ids(_nset))
            node_ids = np.intersect1d(node_ids, node_ids_nset)

        expression = {"population": population, "node_id": node_ids.tolist()}
        return expression

    def _get_expression(self, circuit: Circuit, population: str) -> dict:
        """Returns the SONATA node set expression (w/o subsampling)."""
        population = self._population(population)
        self.check_properties(circuit, population)
        self.check_node_sets(circuit, population)

        def __resolve_sngl(prop_vals: list) -> list:
            if len(prop_vals) == 1:
                return prop_vals[0]
            return list(prop_vals)

        if len(self.node_sets) == 0:
            # Symbolic expression can be preserved
            expression = {
                property_key: __resolve_sngl(property_value)
                for property_key, property_value in self.property_filter.filter_dict.items()
            }
        else:
            # Individual IDs need to be resolved
            return self._get_resolved_expression(circuit, population)

        return expression


class VolumetricCountNeuronSet(PropertyNeuronSet):
    """Volumetric neuron set selection based on a given neuron count."""

    ox: float | list[float] = Field(
        name="Offset: x",
        description="Offset of the center of the volume, relative to the centroid of the node \
            population",
    )
    oy: float | list[float] = Field(
        name="Offset: y",
        description="Offset of the center of the volume, relative to the centroid of the node \
            population",
    )
    oz: float | list[float] = Field(
        name="Offset: z",
        description="Offset of the center of the volume, relative to the centroid of the node \
            population",
    )
    n: NonNegativeInt | list[NonNegativeInt] = Field(
        name="Number of neurons", description="Number of neurons to find"
    )
    columns_xyz: tuple[str, str, str] | list[tuple[str, str, str]] = Field(
        name="x/y/z column names",
        description="Names of the three neuron (node) properties used for volumetric tests",
        default=("x", "y", "z"),
    )

    def _get_expression(self, circuit: Circuit, population: str | None = None) -> dict:
        population = self._population(population)
        self.check_properties(circuit, population)
        self.check_node_sets(circuit, population)
        # Always needs to be resolved
        base_expression = self._get_resolved_expression(circuit, population)

        cols_xyz = list(self.columns_xyz)
        df = circuit.sonata_circuit.nodes[population].get(
            base_expression["node_id"], properties=cols_xyz
        )
        df = df.reset_index(drop=False)
        o_df = pd.Series({cols_xyz[0]: self.ox, cols_xyz[1]: self.oy, cols_xyz[2]: self.oz})
        tgt_center = df[cols_xyz].mean() + o_df

        d = np.linalg.norm(df[cols_xyz] - tgt_center, axis=1)
        idxx = np.argsort(d)[: self.n]
        df = df.iloc[idxx]

        expression = {"population": population, "node_id": list(df["node_ids"].astype(int))}
        return expression


class SimplexMembershipBasedNeuronSet(PropertyNeuronSet):
    """Sample neurons from the set of neurons that form simplices.

    Simplices of a given dimension with a chosen source or target 'central' neuron can be specified.
    """

    central_neuron_id: int | list[int] = Field(
        name="Central neuron id",
        description="Node id (index) that will be source or target of the simplices extracted",
    )
    dim: int | list[int] = Field(
        name="Dimension",
        description="Dimension of the simplices to be extracted",
    )
    central_neuron_simplex_position: (
        Literal["source", "target"] | list[Literal["source", "target"]]
    ) = Field(
        "source",
        name="Central neuron simplex position",
        description="Position of the central neuron/node in the simplex, it can be either"
        " 'source' or 'target'",
    )
    subsample: bool | list[bool] = Field(
        default=True,
        name="subsample",
        description="Whether to subsample the set of nodes in the simplex lists or not",
    )
    n_count_max: int | list[int] | None = Field(
        default=False,
        name="Max node count",
        description="Maximum number of nodes to be subsampled",
    )
    subsample_method: (
        Literal["node_participation", "random"] | list[Literal["node_participation", "random"]]
    ) = Field(
        "node_participation",
        name="Method to subsample nodes from the extracted simplices",
        description="""
        **Method to subsample nodes**:
        - `random`: randomly selects nodes from all nodes in the simplices
        - `node_participation`: selects nodes with highest node participation
            """,
    )
    simplex_type: (
        Literal["directed", "reciprocal", "undirected"]
        | list[Literal["directed", "reciprocal", "undirected"]]
    ) = Field(
        "directed",
        name="Simplex type",
        description="Type of simplex to consider. See more at \
            https://openbraininstitute.github.io/connectome-analysis/network_topology/#src.connalysis.network.topology.simplex_counts",
    )
    seed: int | list[int] | None = Field(
        None,
        name="seed",
        description="Seed used for random subsampling method",
    )

    @field_validator("dim")
    @staticmethod
    def dim_check(v: int) -> int:
        if v <= 1:
            msg = "Simplex dimension must be greater than 1"
            raise ValueError(msg)
        return v

    @model_validator(mode="after")
    def check_n_count_max(self) -> Self:
        n_count_max = self.n_count_max
        if self.subsample and n_count_max is None:
            msg = "n_count_max must be specified when subsample is True"
            raise ValueError(msg)
        return self

    def _get_expression(self, circuit: Circuit, population: str) -> dict:
        if "simplex_submat" not in globals():
            msg = (
                "Import of 'simplex_submat' failed. You probably need to install connalysis"
                " locally."
            )
            raise ValueError(msg)

        self.check_properties(circuit, population)
        self.check_node_sets(circuit, population)
        # Always needs to be resolved
        base_expression = self._get_resolved_expression(circuit, population)

        # Restrict connectivity matrix to chosen subpopulation and find index of center
        conn = circuit.connectivity_matrix.subpopulation(base_expression["node_id"])
        index = np.where(conn.vertices["node_ids"] == self.central_neuron_id)[0]
        if len(index) == 0:
            msg = (
                f"The neuron of index {self.central_neuron_id} is not in the subpopulation selected"
            )
            raise ValueError(msg)
        index = index[0]

        # Get nodes on simplices index by 0 ... conn._shape[0]
        selection = simplex_submat(
            conn.matrix,
            index,
            self.dim,
            v_position=self.central_neuron_simplex_position,
            subsample=self.subsample,
            n_count_max=self.n_count_max,
            subsample_method=self.subsample_method,
            simplex_type=self.simplex_type,
            seed=self.seed,
        )

        # Get node_ids (i.e., get correct index) and build expression dict
        selection = conn.vertices["node_ids"].iloc[selection]
        expression = {"population": population, "node_id": selection.tolist()}
        return expression


class SimplexNeuronSet(PropertyNeuronSet):
    """Get neurons that form simplices of a given dimension with a chosen source or target neuron.
    If a smaller sample is required, it samples simplices while the number of nodes on them is still
    smaller or equal than a set target size.
    """

    central_neuron_id: int | list[int] = Field(
        name="Central neuron id",
        description="Node id (index) that will be source or target of the simplices extracted",
    )
    dim: int | list[int] = Field(
        name="Dimension",
        description="Dimension of the simplices to be extracted",
    )
    central_neuron_simplex_position: (
        Literal["source", "target"] | list[Literal["source", "target"]]
    ) = Field(
        "source",
        name="Central neuron simplex position",
        description="Position of the central neuron/node in the simplex, it can be either"
        " 'source' or 'target'",
    )
    subsample: bool = Field(
        default=False,
        name="subsample",
        description="Whether to subsample the set of nodes in the simplex lists or not",
    )
    n_count_max: int | list[int] | None = Field(
        None,
        name="Max node count",
        description="Maximum number of nodes to be subsampled",
    )
    simplex_type: (
        Literal["directed", "reciprocal", "undirected"]
        | list[Literal["directed", "reciprocal", "undirected"]]
    ) = Field(
        "directed",
        name="Simplex type",
        description="Type of simplex to consider. See more at \
            https://openbraininstitute.github.io/connectome-analysis/network_topology/#src.connalysis.network.topology.simplex_counts",
    )
    seed: int | list[int] | None = Field(
        None,
        name="seed",
        description="Seed used for random subsampling method",
    )

    @field_validator("dim")
    @staticmethod
    def dim_check(v: int) -> int:
        if v <= 1:
            msg = "Simplex dimension must be greater than 1"
            raise ValueError(msg)
        return v

    @model_validator(mode="after")
    def check_n_count_max(self) -> Self:
        n_count_max = self.n_count_max
        if self.subsample and n_count_max is None:
            msg = "n_count_max must be specified when subsample is True"
            raise ValueError(msg)
        return self

    def _get_expression(self, circuit: Circuit, population: str) -> dict:
        if "simplex_submat" not in globals():
            msg = (
                "Import of 'simplex_submat' failed. You probably need to install connalysis"
                " locally."
            )
            raise ValueError(msg)

        self.check_properties(circuit, population)
        self.check_node_sets(circuit, population)
        # Always needs to be resolved
        base_expression = self._get_resolved_expression(circuit, population)

        # Restrict connectivity matrix to chosen subpopulation and find index of center
        conn = circuit.connectivity_matrix.subpopulation(base_expression["node_id"])
        index = np.where(conn.vertices["node_ids"] == self.central_neuron_id)[0]
        if len(index) == 0:
            msg = (
                f"The neuron of index {self.central_neuron_id} is not in the subpopulation selected"
            )
            raise ValueError(msg)
        index = index[0]

        # Get nodes on simplices index by 0 ... conn._shape[0]
        selection = simplex_submat(
            conn.matrix,
            index,
            self.dim,
            v_position=self.central_neuron_simplex_position,
            subsample=self.subsample,
            n_count_max=self.n_count_max,
            subsample_method="sample_simplices",
            simplex_type=self.simplex_type,
            seed=self.seed,
        )

        # Get node_ids (i.e., get correct index) and build expression dict
        selection = conn.vertices["node_ids"].iloc[selection]
        expression = {"population": population, "node_id": selection.tolist()}
        return expression


class VolumetricRadiusNeuronSet(PropertyNeuronSet):
    """Volumetric neuron set selection based on a radius."""

    ox: float | list[float] = Field(
        name="Offset: x",
        description="Offset of the center of the volume, relative to the centroid of the node \
            population",
    )
    oy: float | list[float] = Field(
        name="Offset: y",
        description="Offset of the center of the volume, relative to the centroid of the node \
            population",
    )
    oz: float | list[float] = Field(
        name="Offset: z",
        description="Offset of the center of the volume, relative to the centroid of the node \
            population",
    )
    radius: NonNegativeFloat | list[NonNegativeFloat] = Field(
        name="Radius", description="Radius in um of volumetric sample"
    )
    columns_xyz: tuple[str, str, str] | list[tuple[str, str, str]] = Field(
        name="x/y/z column names",
        description="Names of the three neuron (node) properties used for volumetric tests",
        default=("x", "y", "z"),
    )

    def _get_expression(self, circuit: Circuit, population: str | None = None) -> dict:
        population = self._population(population)
        self.check_node_sets(circuit, population)
        # Always needs to be resolved
        base_expression = self._get_resolved_expression(circuit, population)

        cols_xyz = list(self.columns_xyz)
        df = circuit.sonata_circuit.nodes[population].get(
            base_expression["node_id"], properties=cols_xyz
        )
        df = df.reset_index(drop=False)
        o_df = pd.Series({cols_xyz[0]: self.ox, cols_xyz[1]: self.oy, cols_xyz[2]: self.oz})
        tgt_center = df[cols_xyz].mean() + o_df

        d = np.linalg.norm(df[cols_xyz] - tgt_center, axis=1)
        idxx = np.nonzero(self.radius > d)[0]
        df = df.iloc[idxx]

        expression = {"population": population, "node_id": list(df["node_ids"].astype(int))}
        return expression


class PairMotifNeuronSet(NeuronSet):
    """Neuron set selection based on pair motifs of neurons."""

    neuron1_filter: dict | list[dict] = Field(
        default={}, name="Neuron1 filter", description="Filter for first neuron in a pair"
    )
    neuron2_filter: dict | list[dict] = Field(
        default={}, name="Neuron2 filter", description="Filter for second neuron in a pair"
    )

    conn_ff_filter: dict | list[dict] = Field(
        default={},
        name="Feedforward connection filter",
        description="Filter for feedforward connections from the first to the second neuron"
        " in a pair",
    )
    conn_fb_filter: dict | list[dict] = Field(
        default={},
        name="Feedback connection filter",
        description="Filter for feedback connections from the second to the first neuron in a pair",
    )

    pair_selection: dict | list[dict] = Field(
        default={},
        name="Selection of pairs",
        description="Selection of pairs among all potential pairs",
    )

    node_set_list_op: Literal["union", "intersect"] = Field(
        default="union",
        name="Node set list operation",
        description="Operation how to combine lists of node sets; can be 'union' or 'intersect'.",
    )

    @staticmethod
    def _add_nsynconn_fb(conn_mat_filt: ConnectivityMatrix, conn_mat: ConnectivityMatrix) -> None:
        """Adds #syn/conn for reciprocal connections (i.e., in feedback direction) in-place.

        Note: Will be added even if they are not part of the filtered selection.
        """
        etab = conn_mat._edge_indices.copy()
        etab = etab.reset_index(drop=True)
        etab["nsyn_ff_"] = conn_mat._edges["nsyn_ff_"].to_numpy()
        etab["iloc_ff_"] = conn_mat._edges["iloc_ff_"].to_numpy()
        etab = etab.set_index(["row", "col"])

        etab_filt = conn_mat_filt._edge_indices.copy()
        etab_filt["nsyn_fb_"] = 0
        etab_filt["iloc_fb_"] = -1
        etab_filt = etab_filt.set_index(["row", "col"])

        rev_idx = etab_filt.index.swaplevel("row", "col").to_numpy()  # Reverse index
        etab_filt[["nsyn_fb_", "iloc_fb_"]] = etab.reindex(rev_idx, fill_value=-1).to_numpy()
        etab_filt.loc[etab_filt["nsyn_fb_"] < 0, "nsyn_fb_"] = 0

        conn_mat_filt.add_edge_property("nsyn_fb_", etab_filt["nsyn_fb_"])
        conn_mat_filt.add_edge_property("iloc_fb_", etab_filt["iloc_fb_"])

    @staticmethod
    def _merge_ff_fb(ff_sel: dict, fb_sel: dict) -> dict:
        sel = {}
        for _sel, _lbl in zip([ff_sel, fb_sel], ["_ff_", "_fb_"], strict=False):
            if _sel is not None:
                sel |= {f"{_k}{_lbl}": _v for _k, _v in _sel.items()}
        return sel

    @staticmethod
    def _apply_filter(
        conn_mat: ConnectivityMatrix, selection: dict, side: str | None = None
    ) -> ConnectivityMatrix:
        def _check_ops(ops: list) -> None:
            for _op in ops:
                if _op not in {"le", "lt", "ge", "gt", "eq", "isin"}:
                    msg = (
                        f"ERROR: Operator '{_op}' unknown (must be one of 'le', 'lt', 'ge', 'gt')!"
                    )
                    raise ValueError(msg)

        conn_mat_filt = conn_mat
        for _prop, _val in selection.items():
            op = "eq"  # Default: Filter by equality (i.e., single value is provided)
            val = _val
            if isinstance(val, list):  # List: Select all values from list
                op = "isin"
            elif isinstance(val, dict):  # Dict: Combinations of operator/value pairs
                op = list(val.keys())
                val = list(val.values())
            if not isinstance(op, list):
                op = [op]
                val = [val]
            _check_ops(op)
            for _o, _v in zip(op, val, strict=False):
                if (
                    _prop in conn_mat_filt.vertex_properties
                    and conn_mat_filt.vertices.dtypes[_prop] == "category"
                ):
                    v = str(_v)
                else:
                    v = _v
                conn_mat_filt = getattr(conn_mat_filt.filter(_prop, side), _o)(
                    v
                )  # Call filter operator
        return conn_mat_filt

    @staticmethod
    def _remove_autapses(conn_mat: ConnectivityMatrix) -> ConnectivityMatrix:
        sel_idx = (conn_mat._edge_indices["row"] != conn_mat._edge_indices["col"]).reset_index(
            drop=True
        )
        return conn_mat.subedges(
            conn_mat._edge_indices.reset_index(drop=True)[sel_idx].index.values
        )

    @staticmethod
    def _selected_pair_table(conn_mat_filt: ConnectivityMatrix) -> pd.DataFrame:
        pair_tab = conn_mat_filt._edge_indices.copy()
        pair_tab = pair_tab.reset_index(drop=True)
        pair_tab.columns = ["nrn1", "nrn2"]
        pair_tab["nsyn_ff"] = conn_mat_filt.edges["nsyn_ff_"].to_numpy()
        pair_tab["nsyn_fb"] = conn_mat_filt.edges["nsyn_fb_"].to_numpy()
        pair_tab["nsyn_all"] = pair_tab["nsyn_ff"] + pair_tab["nsyn_fb"]
        pair_tab["is_rc"] = pair_tab["nsyn_fb"] > 0
        return pair_tab

    @staticmethod
    def _select_pairs(
        conn_mat: ConnectivityMatrix, nrn1_sel: dict, nrn2_sel: dict, ff_sel: dict, fb_sel: dict
    ) -> pd.DataFrame:
        """Filter pairs based on neuron and connection properties.

        Neuron properties: synapse_class, mtype, layer, etc.
        Connection properties: nsyn (#synapses per connection)
        Note: ff...feed-forward direction (i.e., from nrn1 to nrn2)
              fb...feedback direction (i.e., from nrn2 to nrn1)
        """
        conn_mat_filt = conn_mat
        conn_mat_filt = PairMotifNeuronSet._apply_filter(conn_mat_filt, nrn1_sel, "row")
        conn_mat_filt = PairMotifNeuronSet._apply_filter(conn_mat_filt, nrn2_sel, "col")
        conn_mat_filt = PairMotifNeuronSet._remove_autapses(conn_mat_filt)
        PairMotifNeuronSet._add_nsynconn_fb(conn_mat_filt, conn_mat)
        conn_mat_filt = PairMotifNeuronSet._apply_filter(
            conn_mat_filt, PairMotifNeuronSet._merge_ff_fb(ff_sel, fb_sel)
        )
        pair_tab = PairMotifNeuronSet._selected_pair_table(conn_mat_filt)

        return pair_tab

    @staticmethod
    def _get_node_sets_ids(
        node_sets: dict, node_set_list_op: str, circuit: Circuit, population: str
    ) -> np.ndarray:
        nodes = circuit.sonata_circuit.nodes[population]
        if isinstance(node_sets, str):
            node_ids = nodes.ids(node_sets)
        elif isinstance(node_sets, list):  # Combine node sets
            node_ids = None
            for _nset in node_sets:
                if node_ids is None:
                    node_ids = nodes.ids(_nset)
                elif node_set_list_op == "union":
                    node_ids = np.union1d(node_ids, nodes.ids(_nset))
                elif node_set_list_op == "intersect":
                    node_ids = np.intersect1d(node_ids, nodes.ids(_nset))
                else:
                    msg = f"Node set list operation '{node_set_list_op}' unknown!"
                    raise ValueError(msg)
        return node_ids

    @staticmethod
    def _prepare_node_set_filter(
        conn_mat: ConnectivityMatrix,
        nrn1_sel: dict,
        nrn2_sel: dict,
        node_set_list_op: str,
        circuit: Circuit,
        population: str,
    ) -> tuple[dict, dict]:
        """Prepare filtering based on node sets.
        Note: Modifies the connectivity matrix in-place!
        """
        nrn1_sel = nrn1_sel.copy()
        nrn2_sel = nrn2_sel.copy()

        nset1 = nrn1_sel.pop("node_set", None)
        nset2 = nrn2_sel.pop("node_set", None)

        if nset1 is not None:
            nids1 = PairMotifNeuronSet._get_node_sets_ids(
                nset1, node_set_list_op, circuit, population
            )
            conn_mat.add_vertex_property("node_set1", np.isin(conn_mat.vertices["node_ids"], nids1))
            nrn1_sel.update({"node_set1": True})

        if nset2 is not None:
            nids2 = PairMotifNeuronSet._get_node_sets_ids(
                nset2, node_set_list_op, circuit, population
            )
            conn_mat.add_vertex_property("node_set2", np.isin(conn_mat.vertices["node_ids"], nids2))
            nrn2_sel.update({"node_set2": True})

        return nrn1_sel, nrn2_sel

    @staticmethod
    def _subsample_pairs(
        pair_tab: pd.DataFrame, pair_sel_count: int, pair_sel_method: str, pair_sel_seed: int
    ) -> pd.DataFrame:
        if pair_sel_count is None:
            return pair_tab

        if pair_sel_count < 0:
            msg = "Pair selection count cannot be negative!"
            raise ValueError(msg)

        if pair_sel_count == 0:  # Select none
            pair_sel_ids = np.array([])
        elif pair_sel_count >= pair_tab.shape[0]:  # Select all
            pair_sel_ids = pair_tab.index.to_numpy()
        elif pair_sel_method == "first":
            pair_sel_ids = pair_tab.index.to_numpy()[:pair_sel_count]
        elif pair_sel_method == "random":
            rng = np.random.default_rng(pair_sel_seed)
            pair_sel_ids = rng.choice(pair_tab.index.to_numpy(), pair_sel_count, replace=False)
        elif pair_sel_method.startswith("max_"):
            prop = pair_sel_method.split("_", maxsplit=1)[-1]
            val = pair_tab[f"{prop}"]
            val = val.iloc[np.argsort(val)[::-1]]
            pair_sel_ids = val.index.to_numpy()[:pair_sel_count]
        else:
            msg = f"Pair selection method '{pair_sel_method}' unknown!"
            raise ValueError(msg)

        # Filter pairs
        pair_tab = pair_tab.loc[pair_sel_ids]

        return pair_tab

    def get_pair_table(self, circuit: Circuit, population: str) -> pd.DataFrame:
        conn_mat = circuit.connectivity_matrix
        if conn_mat.is_multigraph:
            msg = "ERROR: ConnectivityMatrix must not be a multi-graph!"
            raise ValueError(msg)

        # Add new columns for feed-forward selection
        conn_mat.add_edge_property(
            "nsyn_ff_",
            conn_mat.edges[conn_mat._default_edge],
        )  # Default column expected to represent #synapses/connection
        conn_mat.add_edge_property(
            "iloc_ff_", np.arange(conn_mat.edges.shape[0])
        )  # Add iloc (position index) based on which to subselect edges later on

        # Prepare node set filtering
        nrn1_filter, nrn2_filter = PairMotifNeuronSet._prepare_node_set_filter(
            conn_mat,
            self.neuron1_filter,
            self.neuron2_filter,
            self.node_set_list_op,
            circuit,
            population,
        )

        # Get table with all potential pairs
        pair_tab = PairMotifNeuronSet._select_pairs(
            conn_mat, nrn1_filter, nrn2_filter, self.conn_ff_filter, self.conn_fb_filter
        )

        # Subsample/select among these pairs
        if len(self.pair_selection) > 0:
            pair_sel_count = self.pair_selection["count"]
            pair_sel_method = self.pair_selection.get("method", "first")
            pair_sel_seed = self.pair_selection.get("seed", 0)
            pair_tab = PairMotifNeuronSet._subsample_pairs(
                pair_tab, pair_sel_count, pair_sel_method, pair_sel_seed
            )

        if pair_tab.shape[0] == 0:
            L.warning("Pair table empty!")

        return pair_tab

    def _get_expression(self, circuit: Circuit, population: str) -> dict:
        # Get table of neuron pairs
        pair_tab = self.get_pair_table(circuit, population)

        # Resolve pairs into neuron set expression
        nrn_set_ids = np.unique(pair_tab[["nrn1", "nrn2"]])
        expression = {"population": population, "node_id": nrn_set_ids.tolist()}

        return expression<|MERGE_RESOLUTION|>--- conflicted
+++ resolved
@@ -17,13 +17,10 @@
 from obi_one.core.block import Block
 from obi_one.core.tuple import NamedTuple
 from obi_one.scientific.library.circuit import Circuit
-<<<<<<< HEAD
+from obi_one.scientific.library.entity_property_types import CircuitPropertyType
 from obi_one.scientific.library.sonata_circuit_helpers import (
     add_node_set_to_circuit,
 )
-=======
-from obi_one.scientific.library.entity_property_types import CircuitPropertyType
->>>>>>> 2264bbe3
 
 L = logging.getLogger("obi-one")
 _NBS1_VPM_NODE_POP = "VPM"
@@ -157,11 +154,7 @@
         c = circuit.sonata_circuit
         expression = self._get_expression(circuit, population)
         name = "__TMP_NODE_SET__"
-<<<<<<< HEAD
         add_node_set_to_circuit(c, {name: expression})
-        return c.nodes[population].ids(name)
-=======
-        self.add_node_set_to_circuit(c, {name: expression})
 
         try:
             node_ids = c.nodes[population].ids(name)
@@ -171,7 +164,6 @@
             node_ids = []
 
         return node_ids
->>>>>>> 2264bbe3
 
     def get_neuron_ids(self, circuit: Circuit, population: str | None = None) -> np.ndarray:
         """Returns list of neuron IDs (with subsampling, if specified)."""
