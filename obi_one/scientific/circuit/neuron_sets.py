import abc
import json
import os
<<<<<<< HEAD
from typing import Annotated, Literal, Self
=======
from typing import Annotated, Self, Literal, Optional
>>>>>>> 87fa5b1e

import bluepysnap as snap
import numpy as np
import pandas
import logging
from pydantic import Field, NonNegativeFloat, NonNegativeInt, model_validator, field_validator

from obi_one.core.base import OBIBaseModel
from obi_one.core.block import Block
from obi_one.core.tuple import NamedTuple
from obi_one.scientific.circuit.circuit import Circuit


L = logging.getLogger("obi-one")
_NBS1_VPM_NODE_POP = "VPM"
_NBS1_POM_NODE_POP = "POm"
_RCA1_CA3_NODE_POP = "CA3_projections"

class NeuronPropertyFilter(OBIBaseModel, abc.ABC):
    filter_dict: dict[str, list] = Field(
        name="Filter",
        description="Filter dictionary. Note as this is NOT a Block and the list here is \
                    not to support multi-dimensional parameters but to support a key-value pair \
                    with multiple values i.e. {'layer': ['2', '3']}}",
        default={},
    )

    @model_validator(mode="after")
    def check_filter_dict_values(self) -> Self:
        for key, values in self.filter_dict.items():
            assert isinstance(values, list) and len(values) >= 1, (
                f"Filter key '{key}' must have a non-empty list of values."
            )
        return self

    @property
    def filter_keys(self) -> list[str]:
        return list(self.filter_dict.keys())

    @property
    def filter_values(self) -> list[list]:
        return list(self.filter_dict.values())

    def filter(self, df_in, reindex=True) -> pandas.DataFrame:
        ret = df_in
        for filter_key, filter_value in self.filter_dict.items():
            filter_value = [str(_entry) for _entry in filter_value]
            vld = ret[filter_key].astype(str).isin(filter_value)
            ret = ret.loc[vld]
            if reindex:
                ret = ret.reset_index(drop=True)
        return ret

    def test_validity(self, circuit, node_population: str) -> None:
        circuit_prop_names = circuit.sonata_circuit.nodes[node_population].property_names
        # filter_keys = list(self.filter_dict.keys())

        assert all(_prop in circuit_prop_names for _prop in self.filter_keys), (
            f"Invalid neuron properties! Available properties: {circuit_prop_names}"
        )

    def __repr__(self) -> str:
        """Return a string representation of the NeuronPropertyFilter object."""
        if len(self.filter_dict) == 0:
            return "NoFilter"
        string_rep = ""
        for filter_key, filter_value in self.filter_dict.items():
            string_rep += f"{filter_key}="
            for value in filter_value:
                string_rep += f"{value},"
        return string_rep[:-1]  # Remove trailing comma and space


class AbstractNeuronSet(Block, abc.ABC):
    """Base class representing a neuron set which can be turned into a SONATA node set by either
    adding it to an existing SONATA circuit object (add_node_set_to_circuit) or writing it to a
    SONATA node set .json file (write_circuit_node_set_file).
    Whenever such a neuron set is used in a SimulationsForm, it must be added to its neuron_sets
    dictionary with the key being the name of the SONATA node set which will internally be set
    in simulation_level_name upon initialization of the SimulationsForm.
    """

    random_sample: None | int | float | list[None | int | float] = None
    random_seed: int | list[int] = 0

    @model_validator(mode="after")
    def check_random_sample(self) -> Self:
        # Only check whenever list are resolved to individual objects
        if not isinstance(self.random_sample, list):
            if self.random_sample is not None:
                if isinstance(self.random_sample, int):
                    assert self.random_sample >= 0, "Random sample number must not be negative!"
                elif isinstance(self.random_sample, float):
                    assert 0.0 <= self.random_sample <= 1.0, (
                        "Random sample fraction must be between 0.0 and 1.0!"
                    )
        return self

    @abc.abstractmethod
    def _get_expression(self, circuit: Circuit, population: str) -> dict:
        """Returns the SONATA node set expression (w/o subsampling)."""

    @staticmethod
    def check_population(circuit: Circuit, population: str) -> None:
        assert population in Circuit.get_node_population_names(circuit.sonata_circuit), (
            f"Node population '{population}' not found in circuit '{circuit}'!"
        )

    @staticmethod
    def add_node_set_to_circuit(
        sonata_circuit: snap.Circuit, node_set_dict, overwrite_if_exists=False
    ) -> None:
        """Adds the node set definition to a SONATA circuit object to make it accessible \
            (in-place).
        """
        existing_node_sets = sonata_circuit.node_sets.content
        if not overwrite_if_exists:
            for _k in node_set_dict.keys():
                assert _k not in existing_node_sets, f"Node set '{_k}' already exists!"
        existing_node_sets.update(node_set_dict)
        sonata_circuit.node_sets = snap.circuit.NodeSets.from_dict(existing_node_sets)

    @staticmethod
    def write_circuit_node_set_file(
        sonata_circuit: snap.Circuit, output_path, file_name=None, overwrite_if_exists=False
    ) -> None:
        """Writes a new node set file of a given SONATA circuit object."""
        if file_name is None:
            # Use circuit's node set file name by default
            file_name = os.path.split(sonata_circuit.config["node_sets_file"])[1]
        else:
            assert isinstance(file_name, str) and len(file_name) > 0, (
                "File name must be a non-empty string! Can be omitted to use default file name."
            )
            fname, fext = os.path.splitext(file_name)
            assert len(fname) > 0 and fext.lower() == ".json", (
                "File name must be non-empty and of type .json!"
            )
        output_file = os.path.join(output_path, file_name)

        if not overwrite_if_exists:
            assert not os.path.exists(output_file), (
                f"Output file '{output_file}' already exists! Delete file or choose to overwrite."
            )

        with open(output_file, "w") as f:
            json.dump(sonata_circuit.node_sets.content, f, indent=2)
    
    def _population(self, population: str | None=None):
        assert population is not None, "Must specify a node population name!"
        return population

    def _resolve_ids(self, circuit: Circuit, population: str | None=None) -> list[int]:
        """Returns the full list of neuron IDs (w/o subsampling)."""
        population = self._population(population)
        c = circuit.sonata_circuit
        expression = self._get_expression(circuit, population)
        name = "__TMP_NODE_SET__"
        self.add_node_set_to_circuit(c, {name: expression})
        return c.nodes[population].ids(name)

    def get_neuron_ids(self, circuit: Circuit, population: str | None=None):
        """Returns list of neuron IDs (with subsampling, if specified)."""
        self.enforce_no_lists()
        population = self._population(population)
        self.check_population(circuit, population)
        ids = np.array(self._resolve_ids(circuit, population))
        if len(ids) > 0 and self.random_sample is not None:
            rng = np.random.default_rng(self.random_seed)

            if isinstance(self.random_sample, int):
                num_sample = np.minimum(self.random_sample, len(ids))
            elif isinstance(self.random_sample, float):
                num_sample = np.round(self.random_sample * len(ids)).astype(int)

            ids = ids[
                rng.permutation([True] * num_sample + [False] * (len(ids) - num_sample))
            ]

        return ids

    def get_node_set_definition(
        self, circuit: Circuit, population: str | None=None, force_resolve_ids=False
    ) -> dict:
        """Returns the SONATA node set definition, optionally forcing to resolve individual \
            IDs.
        """
        self.enforce_no_lists()
        population = self._population(population)
        self.check_population(circuit, population)
        if self.random_sample is None and not force_resolve_ids:
            # Symbolic expression can be preserved
            expression = self._get_expression(circuit, population)
        else:
            # Individual IDs need to be resolved
            expression = {
                "population": population,
                "node_id": self.get_neuron_ids(circuit, population).tolist(),
            }

        return expression

    def to_node_set_file(
        self,
        circuit: Circuit,
        population,
        output_path,
        file_name=None,
        overwrite_if_exists=False,
        append_if_exists=False,
        force_resolve_ids=False,
        init_empty=False,
        optional_node_set_name=None,
    ):
        """Resolves the node set for a given circuit/population and writes it to a .json node \
            set file.
        """
        if optional_node_set_name is not None:
            self.set_simulation_level_name(optional_node_set_name)
        assert self.name is not None, "NeuronSet name must be set through the Simulation or optional_node_set_name parameter!"

        if file_name is None:
            # Use circuit's node set file name by default
            file_name = os.path.split(circuit.sonata_circuit.config["node_sets_file"])[1]
        else:
            assert isinstance(file_name, str) and len(file_name) > 0, (
                "File name must be a non-empty string! Can be omitted to use default file name."
            )
            fname, fext = os.path.splitext(file_name)
            assert len(fname) > 0 and fext.lower() == ".json", (
                "File name must be non-empty and of type .json!"
            )
        output_file = os.path.join(output_path, file_name)

        assert not (overwrite_if_exists and append_if_exists), (
            "Append and overwrite options are mutually exclusive!"
        )
        population = self._population(population)
        expression = self.get_node_set_definition(
            circuit, population, force_resolve_ids=force_resolve_ids
        )
        assert expression is not None, "Node set already exists in circuit, nothing to be done!"

        if not os.path.exists(output_file) or overwrite_if_exists:
            # Create new node sets file, overwrite if existing
            if init_empty:
                # Initialize empty
                node_sets = {}
            else:
                # Initialize with circuit object's node sets
                node_sets = circuit.sonata_circuit.node_sets.content
                assert self.name not in node_sets, (
                    f"Node set '{self.name}' already exists in circuit '{circuit}'!"
                )
            node_sets.update({self.name: expression})

        elif os.path.exists(output_file) and append_if_exists:
            # Append to existing node sets file
            with open(output_file) as f:
                node_sets = json.load(f)
                assert self.name not in node_sets, (
                    f"Appending not possible, node set '{self.name}' already exists!"
                )
                node_sets.update({self.name: expression})

        else:  # File existing but no option chosen
            assert False, (
                f"Output file '{output_file}' already exists! Delete file or choose to append \
                    or overwrite."
            )

        with open(output_file, "w") as f:
            json.dump(node_sets, f, indent=2)

        return output_file


class NeuronSet(AbstractNeuronSet):
    """
    Extension of abstract neuron set with the ability to specify the node population upon creation.
    This is optional, all functions requiring a node population can be optionally called with the name of
    a default population to be used in case no name was set upon creation.
    """
    node_population: str | list[str] | None = None

    def _population(self, population: str | None=None):
        if population is not None and self.node_population is not None:
            if population != self.node_population:
                L.warning("Node population %s has been set for this block and will be used. Ignoring %s",
                          self.node_population, population)
        population = self.node_population or population
        if population is None:
            raise ValueError("Must specify name of a node population to resolve the NeuronSet!")
        return population
    

class PredefinedNeuronSet(NeuronSet):
    """Neuron set wrapper of an existing (named) node sets already predefined in the node \
        sets file.
    """

    node_set: (
        Annotated[str, Field(min_length=1)]
        | Annotated[list[Annotated[str, Field(min_length=1)]], Field(min_length=1)]
    )

    def check_node_set(self, circuit: Circuit, population: str) -> None:
        assert self.node_set in circuit.node_sets, (
            f"Node set '{self.node_set}' not found in circuit '{circuit}'!"
        )  # Assumed that all (outer) lists have been resolved

    def _get_expression(self, circuit: Circuit, population):
        """Returns the SONATA node set expression (w/o subsampling)."""
        self.check_node_set(circuit, population)
        return [self.node_set]


class nbS1VPMInputs(AbstractNeuronSet):
    
    def _population(self, population: str | None=None):
        # Ignore default node population name. This is always VPM.
        return _NBS1_VPM_NODE_POP
    
    def _get_expression(self, circuit: Circuit, population):
        return {"population": _NBS1_VPM_NODE_POP}
    

class nbS1POmInputs(AbstractNeuronSet):
    
    def _population(self, population: str | None=None):
        # Ignore default node population name. This is always POm.
        return _NBS1_POM_NODE_POP
    
    def _get_expression(self, circuit: Circuit, population):
        return {"population": _NBS1_POM_NODE_POP}


class rCA1CA3Inputs(AbstractNeuronSet):
    
    def _population(self, population: str | None=None):
        # Ignore default node population name. This is always CA3_projections.
        return _RCA1_CA3_NODE_POP
    
    def _get_expression(self, circuit: Circuit, population):
        return {"population": _RCA1_CA3_NODE_POP}
    

class CombinedNeuronSet(NeuronSet):
    """Neuron set definition based on a combination of existing (named) node sets."""

    node_sets: (
        Annotated[tuple[Annotated[str, Field(min_length=1)], ...], Field(min_length=1)]
        | Annotated[
            list[Annotated[tuple[Annotated[str, Field(min_length=1)], ...], Field(min_length=1)]],
            Field(min_length=1),
        ]
    )

    def check_node_sets(self, circuit: Circuit, population: str) -> None:
        for _nset in self.node_sets:  # Assumed that all (outer) lists have been resolved
            assert _nset in circuit.node_sets, (
                f"Node set '{_nset}' not found in circuit '{circuit}'!"
            )

    def _get_expression(self, circuit: Circuit, population: str):
        """Returns the SONATA node set expression (w/o subsampling)."""
        self.check_node_sets(circuit, population)
        return list(self.node_sets)


class IDNeuronSet(AbstractNeuronSet):
    """Neuron set definition by providing a list of neuron IDs."""

    neuron_ids: NamedTuple | Annotated[list[NamedTuple], Field(min_length=1)]

    def check_neuron_ids(self, circuit: Circuit, population) -> None:
        popul_ids = circuit.sonata_circuit.nodes[population].ids()
        assert all(_nid in popul_ids for _nid in self.neuron_ids.elements), (
            f"Neuron ID(s) not found in population '{population}' of circuit '{circuit}'!"
        )  # Assumed that all (outer) lists have been resolved

    def _get_expression(self, circuit: Circuit, population) -> dict:
        """Returns the SONATA node set expression (w/o subsampling)."""
        population = self._population(population)
        self.check_neuron_ids(circuit, population)
        return {"population": population, "node_id": list(self.neuron_ids.elements)}


class PropertyNeuronSet(NeuronSet):
    """Neuron set definition based on neuron properties, optionally combined with (named) node \
        sets.
    """

    property_filter: NeuronPropertyFilter | list[NeuronPropertyFilter] = Field(
        name="Neuron property filter",
        description="NeuronPropertyFilter object or list of NeuronPropertyFilter objects",
        default=(),
    )
    node_sets: (
        tuple[Annotated[str, Field(min_length=1)], ...]
        | Annotated[list[tuple[Annotated[str, Field(min_length=1)], ...]], Field(min_length=1)]
    ) = tuple()

    def check_properties(self, circuit: Circuit, population: str | None=None) -> None:
        population = self._population(population)
        self.property_filter.test_validity(circuit, population)

    def check_node_sets(self, circuit: Circuit, population: str) -> None:
        for _nset in self.node_sets:  # Assumed that all (outer) lists have been resolved
            assert _nset in circuit.node_sets, (
                f"Node set '{_nset}' not found in circuit '{circuit}'!"
            )

    def _get_resolved_expression(self, circuit: Circuit, population: str | None=None) -> dict:
        """A helper function used to make subclasses work."""
        c = circuit.sonata_circuit
        population = self._population(population)

        df = c.nodes[population].get(properties=self.property_filter.filter_keys).reset_index()
        df = self.property_filter.filter(df)

        node_ids = df["node_ids"].values

        if len(self.node_sets) > 0:
            node_ids_nset = np.array([]).astype(int)
            for _nset in self.node_sets:
                node_ids_nset = np.union1d(node_ids_nset, c.nodes[population].ids(_nset))
            node_ids = np.intersect1d(node_ids, node_ids_nset)

        expression = {"population": population, "node_id": node_ids.tolist()}
        return expression

    def _get_expression(self, circuit: Circuit, population) -> dict:
        """Returns the SONATA node set expression (w/o subsampling)."""
        population = self._population(population)
        self.check_properties(circuit, population)
        self.check_node_sets(circuit, population)

        def __resolve_sngl(prop_vals):
            if len(prop_vals) == 1:
                return prop_vals[0]
            return list(prop_vals)

        if len(self.node_sets) == 0:
            # Symbolic expression can be preserved
            expression = dict(
                [
                    (property_key, __resolve_sngl(property_value))
                    for property_key, property_value in self.property_filter.filter_dict.items()
                ]
            )
        else:
            # Individual IDs need to be resolved
            return self._get_resolved_expression(circuit, population)

        return expression


class VolumetricCountNeuronSet(PropertyNeuronSet):
    ox: float | list[float] = Field(
        name="Offset: x",
        description="Offset of the center of the volume, relative to the centroid of the node \
            population",
    )
    oy: float | list[float] = Field(
        name="Offset: y",
        description="Offset of the center of the volume, relative to the centroid of the node \
            population",
    )
    oz: float | list[float] = Field(
        name="Offset: z",
        description="Offset of the center of the volume, relative to the centroid of the node \
            population",
    )
    n: NonNegativeInt | list[NonNegativeInt] = Field(
        name="Number of neurons", description="Number of neurons to find"
    )
    columns_xyz: tuple[str, str, str] | list[tuple[str, str, str]] = Field(
        name="x/y/z column names",
        description="Names of the three neuron (node) properties used for volumetric tests",
        default=("x", "y", "z"),
    )

    def _get_expression(self, circuit: Circuit, population: str | None=None) -> dict:
        population = self._population(population)
        self.check_properties(circuit, population)
        self.check_node_sets(circuit, population)
        # Always needs to be resolved
        base_expression = self._get_resolved_expression(circuit, population)

        cols_xyz = list(self.columns_xyz)
        df = circuit.sonata_circuit.nodes[population].get(
            base_expression["node_id"], properties=cols_xyz
        )
        df = df.reset_index(drop=False)
        o_df = pandas.Series({cols_xyz[0]: self.ox, cols_xyz[1]: self.oy, cols_xyz[2]: self.oz})
        tgt_center = df[cols_xyz].mean() + o_df

        D = np.linalg.norm(df[cols_xyz] - tgt_center, axis=1)
        idxx = np.argsort(D)[: self.n]
        df = df.iloc[idxx]

        expression = {"population": population, "node_id": list(df["node_ids"].astype(int))}
        return expression

class SimplexMembershipBasedNeuronSet(PropertyNeuronSet):
    """
    Sample neurons from the set of neurons that form simplices of a given dimension with a chosen source or target 'central' neuron.
    """
    central_neuron_id: int = Field(
        name="Central neuron id",
        description="Node id (index) that will be source or target of the simplices extracted",
    )
    dim: int = Field(
        name="Dimension",
        description="Dimension of the simplices to be extracted",
    )
    central_neuron_simplex_position: Literal['source', 'target'] = Field('source',
        name="Central neuron simplex position",
        description="Position of the central neuron/node in the simplex, it can be either 'source' or 'target'",
    )
    subsample: bool = Field(True,
        name="subsample",
        description="Whether to subsample the set of nodes in the simplex lists or not",
    )
    n_count_max: Optional[int] = Field(False,
        name="Max node count",
        description="Maximum number of nodes to be subsampled",
    )
    subsample_method: Literal['node_participation', 'random'] = Field('node_participation',
        name="Method to subsample nodes from the extracted simplices",
        description="""
        **Method to subsample nodes**:
        - `random`: randomly selects nodes from all nodes in the simplices
        - `node_participation`: selects nodes with highest node participation 
            """,
    )
    simplex_type: Literal['directed', 'reciprocal', 'undirected'] = Field('directed',
        name="Simplex type",
        description="Type of simplex to consider. See more at \
            https://openbraininstitute.github.io/connectome-analysis/network_topology/#src.connalysis.network.topology.simplex_counts",
    )
    seed: Optional[int] = Field(None,
        name="seed",
        description="Seed used for random subsampling method",
    )

    @field_validator('dim')
    def dim_check(cls, v):
        if v <= 1:
            raise ValueError('Simplex dimension must be greater than 1')
        return v
    @model_validator(mode="after")
    def check_n_count_max(self) -> Self:
        n_count_max = self.n_count_max
        if self.subsample and n_count_max is None:
            raise ValueError("n_count_max must be specified when subsample is True")
        return self

    def _get_expression(self, circuit: Circuit, population: str) -> dict:
        try: # Try to import connalysis
            from obi_one.scientific.circuit.simplex_extractors import (simplex_submat)
        except ImportError as e:
            print(f"Import failed: {e}. You probably need to install connalysis locally")

        self.check_properties(circuit, population)
        self.check_node_sets(circuit, population)
        # Always needs to be resolved
        base_expression = self._get_resolved_expression(circuit, population)

        # Restrict connectivity matrix to chosen subpopulation and find index of center
        conn=circuit.connectivity_matrix.subpopulation(base_expression["node_id"])
        index = np.where(conn.vertices["node_ids"] == self.central_neuron_id)[0]
        if len(index) == 0:
            raise ValueError(f"The neuron of index {self.central_neuron_id} is not in the subpopulation selected")
        index = index[0]    
            
        # Get nodes on simplices index by 0 ... conn._shape[0] 
        out = simplex_submat(
            conn.matrix, index, self.dim, self.central_neuron_simplex_position,
            self.subsample, self.n_count_max, self.subsample_method,
            self.simplex_type, self.seed
        )
        selection = out[0] if self.subsample else out

        # Get node_ids (i.e., get correct index) and build expression dict 
        selection=conn.vertices["node_ids"].iloc[selection]
        expression = {"population": population, "node_id": selection.tolist()}        
        return expression
    

class SimplexNeuronSet(PropertyNeuronSet):
    """
    Get neurons that form simplices of a given dimension with a chosen source or target neuron.
    If a smaller sample is required, it samples simplices while the number of nodes on them is still 
    smaller or equal than a set target size.
    """
    central_neuron_id: int = Field(
        name="Central neuron id",
        description="Node id (index) that will be source or target of the simplices extracted",
    )
    dim: int = Field(
        name="Dimension",
        description="Dimension of the simplices to be extracted",
    )
    central_neuron_simplex_position: Literal['source', 'target'] = Field('source',
        name="Central neuron simplex position",
        description="Position of the central neuron/node in the simplex, it can be either 'source' or 'target'",
    )
    subsample: bool = Field(False,
        name="subsample",
        description="Whether to subsample the set of nodes in the simplex lists or not",
    )
    n_count_max: Optional[int] = Field(None,
        name="Max node count",
        description="Maximum number of nodes to be subsampled",
    )
    simplex_type: Literal['directed', 'reciprocal', 'undirected'] = Field('directed',
        name="Simplex type",
        description="Type of simplex to consider. See more at \
            https://openbraininstitute.github.io/connectome-analysis/network_topology/#src.connalysis.network.topology.simplex_counts",
    )
    seed: Optional[int] = Field(None,
        name="seed",
        description="Seed used for random subsampling method",
    )

    @field_validator('dim')
    def dim_check(cls, v):
        if v <= 1:
            raise ValueError('Simplex dimension must be greater than 1')
        return v
    @model_validator(mode="after")
    def check_n_count_max(self) -> Self:
        n_count_max = self.n_count_max
        if self.subsample and n_count_max is None:
            raise ValueError("n_count_max must be specified when subsample is True")
        return self

    def _get_expression(self, circuit: Circuit, population: str) -> dict:
        try: # Try to import connalysis
            from obi_one.scientific.circuit.simplex_extractors import (simplex_submat)
        except ImportError as e:
            print(f"Import failed: {e}. You probably need to install connalysis locally")

        self.check_properties(circuit, population)
        self.check_node_sets(circuit, population)
        # Always needs to be resolved
        base_expression = self._get_resolved_expression(circuit, population)

        # Restrict connectivity matrix to chosen subpopulation and find index of center
        conn=circuit.connectivity_matrix.subpopulation(base_expression["node_id"])
        index = np.where(conn.vertices["node_ids"] == self.central_neuron_id)[0]
        if len(index) == 0:
            raise ValueError(f"The neuron of index {self.central_neuron_id} is not in the subpopulation selected")
        index = index[0]    
            
        # Get nodes on simplices index by 0 ... conn._shape[0] 
        out = simplex_submat(
            conn.matrix, index, self.dim, self.central_neuron_simplex_position,
            self.subsample, self.n_count_max, 'sample_simplices',
            self.simplex_type, self.seed
        )
        selection = out[0] if self.subsample else out

        # Get node_ids (i.e., get correct index) and build expression dict 
        selection=conn.vertices["node_ids"].iloc[selection]
        expression = {"population": population, "node_id": selection.tolist()}        
        return expression
    



class VolumetricRadiusNeuronSet(PropertyNeuronSet):
    ox: float | list[float] = Field(
        name="Offset: x",
        description="Offset of the center of the volume, relative to the centroid of the node \
            population",
    )
    oy: float | list[float] = Field(
        name="Offset: y",
        description="Offset of the center of the volume, relative to the centroid of the node \
            population",
    )
    oz: float | list[float] = Field(
        name="Offset: z",
        description="Offset of the center of the volume, relative to the centroid of the node \
            population",
    )
    radius: NonNegativeFloat | list[NonNegativeFloat] = Field(
        name="Radius", description="Radius in um of volumetric sample"
    )
    columns_xyz: tuple[str, str, str] | list[tuple[str, str, str]] = Field(
        name="x/y/z column names",
        description="Names of the three neuron (node) properties used for volumetric tests",
        default=("x", "y", "z"),
    )

    def _get_expression(self, circuit: Circuit, population: str | None=None) -> dict:
        population = self._population(population)
        self.check_node_sets(circuit, population)
        # Always needs to be resolved
        base_expression = self._get_resolved_expression(circuit, population)

        cols_xyz = list(self.columns_xyz)
        df = circuit.sonata_circuit.nodes[population].get(
            base_expression["node_id"], properties=cols_xyz
        )
        df = df.reset_index(drop=False)
        o_df = pandas.Series({cols_xyz[0]: self.ox, cols_xyz[1]: self.oy, cols_xyz[2]: self.oz})
        tgt_center = df[cols_xyz].mean() + o_df

        D = np.linalg.norm(df[cols_xyz] - tgt_center, axis=1)
        idxx = np.nonzero(self.radius > D)[0]
        df = df.iloc[idxx]

        expression = {"population": population, "node_id": list(df["node_ids"].astype(int))}
        return expression


class PairMotifNeuronSet(NeuronSet):
    neuron1_filter: dict | list[dict] = Field(default={}, name="Neuron1 filter", description="Filter for first neuron in a pair")
    neuron2_filter: dict | list[dict] = Field(default={}, name="Neuron2 filter", description="Filter for second neuron in a pair")

    conn_ff_filter: dict | list[dict] = Field(default={}, name="Feedforward connection filter", description="Filter for feedforward connections from the first to the second neuron in a pair")
    conn_fb_filter: dict | list[dict] = Field(default={}, name="Feedback connection filter", description="Filter for feedback connections from the second to the first neuron in a pair")

    pair_selection: dict | list[dict] = Field(default={}, name="Selection of pairs", description="Selection of pairs among all potential pairs")

    node_set_list_op: Literal["union", "intersect"] = Field(default="union", name="Node set list operation", description="Operation how to combine lists of node sets; can be 'union' or 'intersect'.")
    
    @staticmethod
    def _add_nsynconn_fb(conn_mat_filt, conn_mat):
        """Adds #syn/conn for reciprocal connections (i.e., in feedback direction) even if they are not part of the filtered selection."""
        etab = conn_mat._edge_indices.copy()
        etab.reset_index(drop=True, inplace=True)
        etab["nsyn_ff_"] = conn_mat._edges["nsyn_ff_"].values
        etab["iloc_ff_"] = conn_mat._edges["iloc_ff_"].values
        etab.set_index(["row", "col"], inplace=True)
    
        etab_filt = conn_mat_filt._edge_indices.copy()
        etab_filt["nsyn_fb_"] = 0
        etab_filt["iloc_fb_"] = -1
        etab_filt.set_index(["row", "col"], inplace=True)
    
        for _idx in etab_filt.index:
            _ridx = _idx[::-1]  # Reverse index
            if _ridx in etab.index:
                etab_filt.loc[_idx, "nsyn_fb_"] = etab.loc[_ridx, "nsyn_ff_"]
                etab_filt.loc[_idx, "iloc_fb_"] = etab.loc[_ridx, "iloc_ff_"]
        conn_mat_filt.add_edge_property("nsyn_fb_", etab_filt["nsyn_fb_"])
        conn_mat_filt.add_edge_property("iloc_fb_", etab_filt["iloc_fb_"])

    @staticmethod
    def _merge_ff_fb(ff_sel, fb_sel):
        sel = {}
        for _sel, _lbl in zip([ff_sel, fb_sel], ["_ff_", "_fb_"]):
            if _sel is not None:
                sel = sel | {f"{_k}{_lbl}": _v for _k, _v in _sel.items()}
        return sel

    @staticmethod
    def _apply_filter(conn_mat, selection, side=None):
        def _check_ops(ops):
            for _op in ops:
                assert _op in ["le", "lt", "ge", "gt", "eq", "isin"], f"ERROR: Operator '{_op}' unknown (must be one of 'le', 'lt', 'ge', 'gt')!"
        conn_mat_filt = conn_mat
        for _prop, _val in selection.items():
            _op = "eq"  # Default: Filter by equality (i.e., single value is provided)
            if isinstance(_val, list):  # List: Select all values from list
                _op = "isin"
            elif isinstance(_val, dict):  # Dict: Combinations of operator/value pairs
                _op = list(_val.keys())
                _val = list(_val.values())
            if not isinstance(_op, list):
                _op = [_op]
                _val = [_val]
            _check_ops(_op)
            for _o, _v in zip(_op, _val):
                conn_mat_filt = getattr(conn_mat_filt.filter(_prop, side), _o)(_v)  # Call filter operator
        return conn_mat_filt

    @staticmethod
    def _remove_autapses(conn_mat):
        sel_idx = (conn_mat._edge_indices["row"] != conn_mat._edge_indices["col"]).reset_index(drop=True)
        return conn_mat.subedges(conn_mat._edge_indices.reset_index(drop=True)[sel_idx].index.values)

    @staticmethod
    def _selected_pair_table(conn_mat_filt):
        pair_tab = conn_mat_filt._edge_indices.copy()
        pair_tab.reset_index(drop=True, inplace=True)
        pair_tab.columns = ["nrn1", "nrn2"]
        pair_tab["nsyn_ff"] = conn_mat_filt.edges["nsyn_ff_"].values
        pair_tab["nsyn_fb"] = conn_mat_filt.edges["nsyn_fb_"].values
        pair_tab["nsyn_all"] = pair_tab["nsyn_ff"] + pair_tab["nsyn_fb"]
        pair_tab["is_rc"] = pair_tab["nsyn_fb"] > 0
        return pair_tab
    
    @staticmethod
    def _select_pairs(conn_mat, nrn1_sel, nrn2_sel, ff_sel, fb_sel):
        """Filter pairs based on neuron and connection properties.
             Neuron properties: synapse_class, mtype, layer, etc.
             Connection properties: nsyn (#synapses per connection)
             Note: ff...feed-forward direction (i.e., from nrn1 to nrn2), fb...feedback direction (i.e., from nrn2 to nrn1)
        """
        conn_mat_filt = conn_mat
        conn_mat_filt = PairMotifNeuronSet._apply_filter(conn_mat_filt, nrn1_sel, "row")
        conn_mat_filt = PairMotifNeuronSet._apply_filter(conn_mat_filt, nrn2_sel, "col")
        conn_mat_filt = PairMotifNeuronSet._remove_autapses(conn_mat_filt)
        PairMotifNeuronSet._add_nsynconn_fb(conn_mat_filt, conn_mat)
        conn_mat_filt = PairMotifNeuronSet._apply_filter(conn_mat_filt, PairMotifNeuronSet._merge_ff_fb(ff_sel, fb_sel))
        pair_tab = PairMotifNeuronSet._selected_pair_table(conn_mat_filt)
    
        # print(f"<select_pairs>: {pair_tab.shape[0]} pairs selected ({np.sum(pair_tab['is_rc'] == True)} reciprocal, {np.sum(pair_tab['is_rc'] == False)} feedforward only)")
    
        return pair_tab

    @staticmethod
    def _get_node_sets_ids(node_sets, node_set_list_op: str, circuit: Circuit, population: str):
        nodes = circuit.sonata_circuit.nodes[population]
        if isinstance(node_sets, str):
            node_ids = nodes.ids(node_sets)
        elif isinstance(node_sets, list):  # Combine node sets
            node_ids = None
            for _nset in node_sets:
                if node_ids is None:
                    node_ids = nodes.ids(_nset)
                else:
                    if node_set_list_op == "union":
                        node_ids = np.union1d(node_ids, nodes.ids(_nset))
                    elif node_set_list_op == "intersect":
                        node_ids = np.intersect1d(node_ids, nodes.ids(_nset))
                    else:
                        assert False, f"Node set list operation '{node_set_list_op}' unknown!"
        return node_ids

    @staticmethod
    def _prepare_node_set_filter(conn_mat, nrn1_sel: dict, nrn2_sel: dict, node_set_list_op: str, circuit: Circuit, population: str):
        """Prepare filtering based on node sets.
           Note: Modifies the connectivity matrix in-place!
        """
        nrn1_sel = nrn1_sel.copy()
        nrn2_sel = nrn2_sel.copy()

        nset1 = nrn1_sel.pop("node_set", None)
        nset2 = nrn2_sel.pop("node_set", None)

        if nset1 is not None:
            nids1 = PairMotifNeuronSet._get_node_sets_ids(nset1, node_set_list_op, circuit, population)
            conn_mat.add_vertex_property("node_set1", np.isin(conn_mat.vertices["node_ids"], nids1))
            nrn1_sel.update({"node_set1": True})

        if nset2 is not None:
            nids2 = PairMotifNeuronSet._get_node_sets_ids(nset2, node_set_list_op, circuit, population)
            conn_mat.add_vertex_property("node_set2", np.isin(conn_mat.vertices["node_ids"], nids2))
            nrn2_sel.update({"node_set2": True})

        return nrn1_sel, nrn2_sel

    def get_pair_table(self, circuit: Circuit, population: str) -> pandas.DataFrame:
        conn_mat = circuit.connectivity_matrix
        assert np.array_equal(conn_mat.vertices.index, circuit.sonata_circuit.nodes[population].ids()), "ERROR: Neuron ID mismatch in ConnectivityMatrix!"
        assert np.array_equal(conn_mat.edges.columns, ["data"]), "ERROR: Single edge property 'data' expected (containing the synapse counts)!"
        conn_mat.edges.columns = ["nsyn_ff_"]  # Rename to represent #synapses/connection in feedforward connection
        conn_mat.add_edge_property("iloc_ff_", np.arange(conn_mat.edges.shape[0]))  # Add iloc (position index) based on which to subselect edges later on

        # Prepare node set filtering
        nrn1_filter, nrn2_filter = PairMotifNeuronSet._prepare_node_set_filter(conn_mat, self.neuron1_filter, self.neuron2_filter, self.node_set_list_op, circuit, population)
        
        # Get table with all potential pairs
        pair_tab = PairMotifNeuronSet._select_pairs(conn_mat, nrn1_filter, nrn2_filter, self.conn_ff_filter, self.conn_fb_filter)

        # Subsample/select among these pairs
        if len(self.pair_selection) > 0:
            pair_sel_count = self.pair_selection["count"]
            pair_sel_method = self.pair_selection.get("method", "first")
            pair_sel_seed = self.pair_selection.get("seed", 0)

            assert pair_sel_count >= 0, "Pair selection count cannot be negative!"

            if pair_sel_count is not None:
                if pair_sel_count <= 0:  # Select none
                    pair_sel_ids = np.array([])
                elif pair_sel_count >= pair_tab.shape[0]:  # Select all
                    pair_sel_ids = pair_tab.index.to_numpy()
                else:
                    if pair_sel_method == "first":
                        pair_sel_ids = pair_tab.index.to_numpy()[:pair_sel_count]
                    elif pair_sel_method == "random":
                        rng = np.random.default_rng(pair_sel_seed)
                        pair_sel_ids = rng.choice(pair_tab.index.to_numpy(), pair_sel_count, replace=False)
                    elif pair_sel_method.startswith("max_"):
                        _prop = pair_sel_method.split("_", maxsplit=1)[-1]
                        _val = pair_tab[f"{_prop}"]
                        _val = _val.iloc[np.argsort(_val)[::-1]]
                        pair_sel_ids = _val.index.to_numpy()[:pair_sel_count]
                    else:
                        assert False, f"Pair selection method '{pair_sel_method}' unknown!"
                
                # Filter pairs
                pair_tab = pair_tab.loc[pair_sel_ids]

        return pair_tab

    def _get_expression(self, circuit: Circuit, population: str) -> dict:

        # Get table of neuron pairs
        pair_tab = self.get_pair_table(circuit, population)

        # Resolve pairs into neuron set expression
        nrn_set_ids = np.unique(pair_tab[["nrn1", "nrn2"]])
        expression = {"population": population, "node_id": nrn_set_ids.tolist()}

        return expression<|MERGE_RESOLUTION|>--- conflicted
+++ resolved
@@ -1,11 +1,7 @@
 import abc
 import json
 import os
-<<<<<<< HEAD
-from typing import Annotated, Literal, Self
-=======
 from typing import Annotated, Self, Literal, Optional
->>>>>>> 87fa5b1e
 
 import bluepysnap as snap
 import numpy as np
