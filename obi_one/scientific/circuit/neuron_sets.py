--- conflicted
+++ resolved
@@ -6,12 +6,8 @@
 import bluepysnap as snap
 import numpy as np
 import pandas
-<<<<<<< HEAD
+import logging
 from pydantic import Field, NonNegativeFloat, NonNegativeInt, model_validator, field_validator
-=======
-import logging
-from pydantic import Field, NonNegativeFloat, NonNegativeInt, model_validator
->>>>>>> 2adcf816
 
 from obi_one.core.base import OBIBaseModel
 from obi_one.core.block import Block
