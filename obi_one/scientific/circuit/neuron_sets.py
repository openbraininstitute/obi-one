--- conflicted
+++ resolved
@@ -99,11 +99,7 @@
 
     @staticmethod
     def check_population(circuit: Circuit, population: str) -> None:
-<<<<<<< HEAD
-        assert population in circuit.get_node_population_names(circuit.sonata_circuit), (
-=======
         assert population in Circuit.get_node_population_names(circuit.sonata_circuit), (
->>>>>>> 5a082fa0
             f"Node population '{population}' not found in circuit '{circuit}'!"
         )
 
