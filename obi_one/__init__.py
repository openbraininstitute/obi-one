--- conflicted
+++ resolved
@@ -75,12 +75,9 @@
     "IonChannelFittingTask",
     "LinearCurrentClampSomaticStimulus",
     "LoadAssetMethod",
-<<<<<<< HEAD
     "MEModelFromID",
     "MEModelSimulationScanConfig",
     "MEModelSimulationSingleConfig",
-=======
->>>>>>> 286b9e04
     "MorphologyContainerizationScanConfig",
     "MorphologyContainerizationSingleConfig",
     "MorphologyContainerizationTask",
@@ -236,10 +233,7 @@
     CellMorphologyFromID,
 )
 from obi_one.scientific.from_id.circuit_from_id import CircuitFromID
-<<<<<<< HEAD
 from obi_one.scientific.from_id.memodel_from_id import MEModelFromID
-=======
->>>>>>> 286b9e04
 from obi_one.scientific.library.circuit import Circuit
 from obi_one.scientific.library.morphology_metrics import (
     MorphologyMetricsOutput,
@@ -260,11 +254,10 @@
     ConnectivityMatrixExtractionTask,
 )
 from obi_one.scientific.tasks.contribute import (
-<<<<<<< HEAD
-    ContributeMorphology,
-    ContributeMorphologyForm,
-    ContributeSubject,
-    ContributeSubjectForm,
+    ContributeMorphologyScanConfig,
+    ContributeMorphologySingleConfig,
+    ContributeSubjectScanConfig,
+    ContributeSubjectSingleConfig,
 )
 from obi_one.scientific.tasks.ephys_extraction import (
     ElectrophysiologyMetricsScanConfig,
@@ -281,28 +274,6 @@
     IonChannelFittingSingleConfig,
     IonChannelFittingTask,
 )
-=======
-    ContributeMorphologyScanConfig,
-    ContributeMorphologySingleConfig,
-    ContributeSubjectScanConfig,
-    ContributeSubjectSingleConfig,
-)
-from obi_one.scientific.tasks.ephys_extraction import (
-    ElectrophysiologyMetricsScanConfig,
-    ElectrophysiologyMetricsSingleConfig,
-    ElectrophysiologyMetricsTask,
-)
-from obi_one.scientific.tasks.folder_compression import (
-    FolderCompressionScanConfig,
-    FolderCompressionSingleConfig,
-    FolderCompressionTask,
-)
-from obi_one.scientific.tasks.ion_channel_modeling import (
-    IonChannelFittingScanConfig,
-    IonChannelFittingSingleConfig,
-    IonChannelFittingTask,
-)
->>>>>>> 286b9e04
 from obi_one.scientific.tasks.morphology_containerization import (
     MorphologyContainerizationScanConfig,
     MorphologyContainerizationSingleConfig,
@@ -326,17 +297,13 @@
 from obi_one.scientific.tasks.simulations import (
     CircuitSimulationScanConfig,
     CircuitSimulationSingleConfig,
-<<<<<<< HEAD
     GenerateSimulationTask,
     MEModelSimulationScanConfig,
     MEModelSimulationSingleConfig,
 )
 from obi_one.scientific.unions.aliases import Simulation, SimulationsForm
-=======
-)
-from obi_one.scientific.unions.aliases import Simulation, SimulationsForm
 from obi_one.scientific.unions.config_task_map import get_configs_task_type
->>>>>>> 286b9e04
+
 from obi_one.scientific.unions.unions_extracellular_locations import (
     ExtracellularLocationsUnion,
 )
@@ -353,14 +320,7 @@
 from obi_one.scientific.unions.unions_scan_configs import ScanConfigsUnion
 from obi_one.scientific.unions.unions_stimuli import StimulusReference, StimulusUnion
 from obi_one.scientific.unions.unions_synapse_set import SynapseSetUnion
-<<<<<<< HEAD
-from obi_one.scientific.unions.unions_tasks import (
-    TasksUnion,
-    get_configs_task_type,
-)
-=======
 from obi_one.scientific.unions.unions_tasks import TasksUnion
->>>>>>> 286b9e04
 from obi_one.scientific.unions.unions_timestamps import TimestampsReference, TimestampsUnion
 
 LAB_ID_STAGING_TEST = "e6030ed8-a589-4be2-80a6-f975406eb1f6"
