import json

import obi_one as obi

from tests.utils import DATA_DIR


def test_deserialization(tmp_path):
<<<<<<< HEAD
    simulation_json_path = DATA_DIR / "circuit_simulation_single_config_serialization.json"

    data = json.loads(simulation_json_path.read_bytes())
    simulation = obi.deserialize_obi_object_from_json_data(data)
=======
    model_dumps_dir = DATA_DIR / "model_dumps"

    """
    Test deserialization of simulation
    """
    simulation_json_path = model_dumps_dir / "circuit_simulation_single_config_serialization.json"

    data = json.loads(simulation_json_path.read_bytes())
    simulation = obi.deserialize_obi_object_from_json_data(data)
    assert isinstance(simulation, obi.CircuitSimulationSingleConfig)
>>>>>>> 286b9e04
    simulation.coordinate_output_root = tmp_path / "simulation_output"
    obi.run_task_for_single_config(single_config=simulation)

    simulation = obi.deserialize_obi_object_from_json_file(simulation_json_path)
    assert isinstance(simulation, obi.CircuitSimulationSingleConfig)
    simulation.coordinate_output_root = tmp_path / "simulation_output_2"
    obi.run_task_for_single_config(single_config=simulation)

<<<<<<< HEAD
    simulation_json_path = DATA_DIR / "deprecated_simulation_serialization.json"

    data = json.loads(simulation_json_path.read_bytes())
    simulation = obi.deserialize_obi_object_from_json_data(data)
    simulation.coordinate_output_root = tmp_path / "simulation_output_3"
=======
    """
    Test deserialization of grid_scan_task
    """
    grid_scan_task_json_path = model_dumps_dir / "grid_scan_task_serialization.json"

    data = json.loads(grid_scan_task_json_path.read_bytes())
    grid_scan_task = obi.deserialize_obi_object_from_json_data(data)
    assert isinstance(grid_scan_task, obi.GridScanGenerationTask)
    grid_scan_task.output_root = tmp_path / "simulation_output_3"
    grid_scan_task.execute()
    obi.run_tasks_for_generated_scan(grid_scan_task)

    grid_scan_task = obi.deserialize_obi_object_from_json_file(grid_scan_task_json_path)
    assert isinstance(grid_scan_task, obi.GridScanGenerationTask)
    grid_scan_task.output_root = tmp_path / "simulation_output_4"
    grid_scan_task.execute()
    obi.run_tasks_for_generated_scan(grid_scan_task)

    """
    Test deserialization of depreceted simulation (based on SimulationsForm)
    """
    simulation_json_path = model_dumps_dir / "deprecated_simulation_serialization.json"

    data = json.loads(simulation_json_path.read_bytes())
    simulation = obi.deserialize_obi_object_from_json_data(data)
    simulation.coordinate_output_root = tmp_path / "simulation_output_5"
>>>>>>> 286b9e04
    obi.run_task_for_single_config(single_config=simulation)

    simulation = obi.deserialize_obi_object_from_json_file(simulation_json_path)
    assert isinstance(simulation, obi.Simulation)
<<<<<<< HEAD
    simulation.coordinate_output_root = tmp_path / "simulation_output_4"
    obi.run_task_for_single_config(single_config=simulation)
=======
    simulation.coordinate_output_root = tmp_path / "simulation_output_6"
    obi.run_task_for_single_config(single_config=simulation)

    """
    Test deserialization of deprecated grid_scan_simulations_form (GridScan, SimulationsForm)
    """
    grid_scan_json_path = model_dumps_dir / "grid_scan_simulations_form.json"

    data = json.loads(grid_scan_json_path.read_bytes())
    grid_scan = obi.deserialize_obi_object_from_json_data(data)
    assert isinstance(grid_scan, obi.GridScan)
    grid_scan.output_root = tmp_path / "simulation_output_7"
    grid_scan.execute()
    obi.run_tasks_for_generated_scan(grid_scan)

    grid_scan = obi.deserialize_obi_object_from_json_file(grid_scan_json_path)
    assert isinstance(grid_scan, obi.GridScan)
    grid_scan.output_root = tmp_path / "simulation_output_8"
    grid_scan.execute()
    obi.run_tasks_for_generated_scan(grid_scan)
>>>>>>> 286b9e04
<|MERGE_RESOLUTION|>--- conflicted
+++ resolved
@@ -6,12 +6,6 @@
 
 
 def test_deserialization(tmp_path):
-<<<<<<< HEAD
-    simulation_json_path = DATA_DIR / "circuit_simulation_single_config_serialization.json"
-
-    data = json.loads(simulation_json_path.read_bytes())
-    simulation = obi.deserialize_obi_object_from_json_data(data)
-=======
     model_dumps_dir = DATA_DIR / "model_dumps"
 
     """
@@ -22,7 +16,6 @@
     data = json.loads(simulation_json_path.read_bytes())
     simulation = obi.deserialize_obi_object_from_json_data(data)
     assert isinstance(simulation, obi.CircuitSimulationSingleConfig)
->>>>>>> 286b9e04
     simulation.coordinate_output_root = tmp_path / "simulation_output"
     obi.run_task_for_single_config(single_config=simulation)
 
@@ -31,13 +24,6 @@
     simulation.coordinate_output_root = tmp_path / "simulation_output_2"
     obi.run_task_for_single_config(single_config=simulation)
 
-<<<<<<< HEAD
-    simulation_json_path = DATA_DIR / "deprecated_simulation_serialization.json"
-
-    data = json.loads(simulation_json_path.read_bytes())
-    simulation = obi.deserialize_obi_object_from_json_data(data)
-    simulation.coordinate_output_root = tmp_path / "simulation_output_3"
-=======
     """
     Test deserialization of grid_scan_task
     """
@@ -64,15 +50,10 @@
     data = json.loads(simulation_json_path.read_bytes())
     simulation = obi.deserialize_obi_object_from_json_data(data)
     simulation.coordinate_output_root = tmp_path / "simulation_output_5"
->>>>>>> 286b9e04
     obi.run_task_for_single_config(single_config=simulation)
 
     simulation = obi.deserialize_obi_object_from_json_file(simulation_json_path)
     assert isinstance(simulation, obi.Simulation)
-<<<<<<< HEAD
-    simulation.coordinate_output_root = tmp_path / "simulation_output_4"
-    obi.run_task_for_single_config(single_config=simulation)
-=======
     simulation.coordinate_output_root = tmp_path / "simulation_output_6"
     obi.run_task_for_single_config(single_config=simulation)
 
@@ -92,5 +73,4 @@
     assert isinstance(grid_scan, obi.GridScan)
     grid_scan.output_root = tmp_path / "simulation_output_8"
     grid_scan.execute()
-    obi.run_tasks_for_generated_scan(grid_scan)
->>>>>>> 286b9e04
+    obi.run_tasks_for_generated_scan(grid_scan)