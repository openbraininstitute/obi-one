import json
import uuid
from unittest.mock import MagicMock

import entitysdk.client
import pytest
from entitysdk.models import ElectricalCellRecording

from app.dependencies.entitysdk import get_client

from tests.utils import DATA_DIR

ROUTE = "/declared/electrophysiologyrecording-metrics"


@pytest.fixture
def ephys_json():
    return json.loads((DATA_DIR / "electrical_cell_recording.json").read_bytes())


@pytest.fixture
def ephys_nwb():
    return (DATA_DIR / "S1FL_L5_DBC_cIR_4.nwb").read_bytes()


def test_get(client, ephys_json, ephys_nwb, monkeypatch):
    ephys = ElectricalCellRecording.model_validate(ephys_json)
    entitysdk_client_mock = MagicMock(entitysdk.client.Client)
    entitysdk_client_mock.get_entity.return_value = ephys
    entitysdk_client_mock.download_content.return_value = ephys_nwb
    monkeypatch.setitem(client.app.dependency_overrides, get_client, lambda: entitysdk_client_mock)

    entity_id = uuid.uuid4()
    response = client.get(f"{ROUTE}/{entity_id}")
    assert response.status_code == 200

    features = response.json()["feature_dict"]["step_0"]

    assert features["spike_count"]["avg"] == pytest.approx(1.6667, abs=1e-3)
    assert features["spike_count"]["num_traces"] == 3
    assert features["time_to_first_spike"]["avg"] == pytest.approx(6.625, abs=1e-4)

    assert entitysdk_client_mock.get_entity.call_count == 2
    assert entitysdk_client_mock.download_content.call_count == 1


def test_get_not_found(client, ephys_json, monkeypatch):
    ephys = ElectricalCellRecording.model_validate(ephys_json)
    ephys = ephys.model_copy(update={"assets": []})
    entitysdk_client_mock = MagicMock(entitysdk.client.Client)
    entitysdk_client_mock.get_entity.return_value = ephys
    monkeypatch.setitem(client.app.dependency_overrides, get_client, lambda: entitysdk_client_mock)

    entity_id = uuid.uuid4()
    response = client.get(f"{ROUTE}/{entity_id}")
    assert response.status_code == 500
<<<<<<< HEAD
    assert (
        "No asset with content type 'application/nwb' found for trace" in response.json()["detail"]
    )
    assert entitysdk_client_mock.get_entity.call_count == 1
    assert entitysdk_client_mock.download_content.call_count == 0
=======
    assert "No asset with content type 'application/nwb' found for trace" in response.json()["detail"]
    assert entitysdk_client_mock.get_entity.call_count == 2
    assert entitysdk_client_mock.download_content.call_count == 0


def test_get_defaults_step_like_and_all_features(client, ephys_json, ephys_nwb, monkeypatch):
    """Test defaulting to all step-like protocols and all features when not provided."""
    ephys = ElectricalCellRecording.model_validate(ephys_json)
    entitysdk_client_mock = MagicMock(entitysdk.client.Client)
    entitysdk_client_mock.get_entity.return_value = ephys
    entitysdk_client_mock.download_content.return_value = ephys_nwb
    monkeypatch.setitem(client.app.dependency_overrides, get_client, lambda: entitysdk_client_mock)

    entity_id = uuid.uuid4()
    # No protocols or requested_metrics provided
    response = client.get(f"{ROUTE}/{entity_id}")
    assert response.status_code == 200
    assert any('step' in k for k in response.json()["feature_dict"])


def test_amplitude_filtering(client, ephys_json, ephys_nwb, monkeypatch):
    """Test amplitude filtering."""
    ephys = ElectricalCellRecording.model_validate(ephys_json)
    entitysdk_client_mock = MagicMock(entitysdk.client.Client)
    entitysdk_client_mock.get_entity.return_value = ephys
    entitysdk_client_mock.download_content.return_value = ephys_nwb
    monkeypatch.setitem(client.app.dependency_overrides, get_client, lambda: entitysdk_client_mock)

    entity_id = uuid.uuid4()

    response = client.get(f"{ROUTE}/{entity_id}?min_value=0.2&max_value=1.0")
    assert response.status_code == 200
    assert "step_0.6" in response.json()["feature_dict"]

    response = client.get(f"{ROUTE}/{entity_id}?min_value=0.0&max_value=0.0")
    assert response.status_code == 200
    assert response.json() == {'feature_dict': {}}


def test_get_protocol_not_found(client, ephys_json, ephys_nwb, monkeypatch):
    """Test ProtocolNotFoundError is raised when all requested protocols are missing."""
    ephys = ElectricalCellRecording.model_validate(ephys_json)
    entitysdk_client_mock = MagicMock(entitysdk.client.Client)
    entitysdk_client_mock.get_entity.return_value = ephys
    entitysdk_client_mock.download_content.return_value = ephys_nwb
    monkeypatch.setitem(client.app.dependency_overrides, get_client, lambda: entitysdk_client_mock)

    entity_id = uuid.uuid4()
    response = client.get(f"{ROUTE}/{entity_id}?protocols=delta")
    assert response.status_code == 404
    assert "None of the requested protocols" in response.text


def test_parse_bpe_logs_extracts_missing_protocols():
    from io import StringIO
    from obi_one.scientific.ephys_extraction.ephys_extraction import parse_bpe_logs
    log = StringIO("Protocol 'delta' not found in any cell recordings.\n")
    missing = parse_bpe_logs(log)
    assert missing == ["delta"]
>>>>>>> 981ad813
<|MERGE_RESOLUTION|>--- conflicted
+++ resolved
@@ -54,13 +54,6 @@
     entity_id = uuid.uuid4()
     response = client.get(f"{ROUTE}/{entity_id}")
     assert response.status_code == 500
-<<<<<<< HEAD
-    assert (
-        "No asset with content type 'application/nwb' found for trace" in response.json()["detail"]
-    )
-    assert entitysdk_client_mock.get_entity.call_count == 1
-    assert entitysdk_client_mock.download_content.call_count == 0
-=======
     assert "No asset with content type 'application/nwb' found for trace" in response.json()["detail"]
     assert entitysdk_client_mock.get_entity.call_count == 2
     assert entitysdk_client_mock.download_content.call_count == 0
@@ -119,5 +112,4 @@
     from obi_one.scientific.ephys_extraction.ephys_extraction import parse_bpe_logs
     log = StringIO("Protocol 'delta' not found in any cell recordings.\n")
     missing = parse_bpe_logs(log)
-    assert missing == ["delta"]
->>>>>>> 981ad813
+    assert missing == ["delta"]