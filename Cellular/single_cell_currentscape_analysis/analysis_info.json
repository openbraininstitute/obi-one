<<<<<<< HEAD
{   
    "name": "Currentscape Analysis",
    "authors": ["Aurélien Jaquier"],
    "description": "This notebook runs a single cell with a step stimulus, records its mechanism-related currents and voltage output, and plots them as a currentscape graph, as reported f Alonso and Marder (2019)",
=======
{
    "type": "notebook",
    "name": "single cell currentscape analysis",
    "authors": ["Aurélien Jaquier", "OBI"],
    "description": "This notebook showcases how to run a single cell with a step stimulus, record its mechanism-related currents and voltage output, and plot them as a currentscape graph, in the style of Alonso and Marder (2019)",
>>>>>>> cfb4575f
    "scale": "cellular",
    "input": [
        {
            "data_type": {
                "artefact": ["me-model"],
                "required_properties": []
            },
            "class": "single"
        }
    ],
    "requires-python": ">=3.9,<3.13",
    "requirements": [
        "bluecellulab>=2.6.39",
        "matplotlib>=3.7.1",
        "currentscape>=1.0.10"
    ]
}<|MERGE_RESOLUTION|>--- conflicted
+++ resolved
@@ -1,15 +1,8 @@
-<<<<<<< HEAD
-{   
-    "name": "Currentscape Analysis",
-    "authors": ["Aurélien Jaquier"],
-    "description": "This notebook runs a single cell with a step stimulus, records its mechanism-related currents and voltage output, and plots them as a currentscape graph, as reported f Alonso and Marder (2019)",
-=======
 {
     "type": "notebook",
     "name": "single cell currentscape analysis",
     "authors": ["Aurélien Jaquier", "OBI"],
     "description": "This notebook showcases how to run a single cell with a step stimulus, record its mechanism-related currents and voltage output, and plot them as a currentscape graph, in the style of Alonso and Marder (2019)",
->>>>>>> cfb4575f
     "scale": "cellular",
     "input": [
         {
