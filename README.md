--- conflicted
+++ resolved
@@ -32,31 +32,15 @@
 
 # Technical Overview / Glossary
 
-<<<<<<< HEAD
-[Writing in progress]
-
-Specific modeling use cases are built upon several key classes, which each inherit from [OBIBaseModel](obi_one/core/base.py). OBIBaseModel extends Pydantic's BaseModel (which supports type checking, json serialization and standardized generation of endpoints) to additionally add the type of objects when they are serialized to json. This allows objects referenced in a parent object to be correctly deserialized.
-
-obi-one has the following base classes, which inherit from OBIBaseModel and from which specific functionalities/components inherit:
-
-- [**Form**](obi_one/core/form.py): defines a single modeling use case such as a [CircuitSimulationScanConfig](obi_one/scientific/simulation/simulations.py) for designing a simulation campaign or [CircuitExtractionScanConfig](obi_one/scientific/circuit_extraction/circuit_extraction.py) for specifying a set of circuit extractions. A Form is composed of one or multiple Blocks (see next), which define the parameterization of a use case. Currently Forms can have both single Blocks and dictionaries of Blocks. Each Form, for example, has its own Initialize Block for specifying the base parameters of the use case. Dictionaries of Blocks of a particular type are used where the Form can accept an unspecified number of this Block type, such as Stimulus Blocks.
-
-- [**Block**](obi_one/core/block.py): defines a component of a Form. Blocks are the components which support the specification of parameters which should be scanned over in the multi-dimensional parameter scan. When using the Form (in a Jupter Notebook for example). Any parameter which is specified as a list is used as a dimension of a multi-dimensional parameter scan when passed to a Scan object (see below).
-=======
 The package is split into [**core/**](core/) and [**scientific/**](scientific/) code.
->>>>>>> 286b9e04
 
 [**core/**](core/) defines the follow key classes:
 
-<<<<<<< HEAD
-- [**SingleConfigMixin**](obi_one/core/single_config_mixin.py): (Todo)
-=======
 - [**ScanConfig**](obi_one/core/scan_config.py): defines configurations for specific modeling use cases such as a [CircuitSimulationScanConfig](obi_one/scientific/simulation/simulations.py).  A Form is composed of one or multiple Blocks (see next), which define the parameterization of a use case. Currently Forms can have both single Blocks and dictionaries of Blocks. Each Form, for example, has its own Initialize Block for specifying the base parameters of the use case. Dictionaries of Blocks of a particular type are used where the Form can accept an unspecified number of this Block type, such as Stimulus Blocks.
 - [**Block**](obi_one/core/block.py): defines a component of a ScanConfig. Blocks are the components which support the specification of parameters which should be scanned over in the multi-dimensional parameter scan. When using the Form (in a Jupter Notebook for example). Any parameter which is specified as a list is used as a dimension of a multi-dimensional parameter scan when passed to a Scan object (see below).
 - [**SingleConfig**](obi_one/core/single.py):
 - [**Task**](obi_one/core/task.py):
 - [**ScanGenerationTask**](obi_one/core/scan_generation_task.py): is an example task which takes a single ScanConfig as input, an output path and a string for specifying how output files should be stored. Then the function scan.execute() function can then be called which generates the multiple dimensional scan
->>>>>>> 286b9e04
 
 
 <br>
